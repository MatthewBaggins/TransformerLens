# %% Random experiment : writing direction after removing name movers
#%%
from dataclasses import dataclass
from tqdm import tqdm
import pandas as pd
from interp.circuit.projects.ioi.ioi_methods import ablate_layers, get_logit_diff
import torch
import torch as t
from easy_transformer.utils import (
    gelu_new,
    to_numpy,
    get_corner,
    print_gpu_mem,
)  # helper functions
from easy_transformer.hook_points import HookedRootModule, HookPoint
from easy_transformer.EasyTransformer import (
    EasyTransformer,
    TransformerBlock,
    MLP,
    Attention,
    LayerNormPre,
    PosEmbed,
    Unembed,
    Embed,
)
from easy_transformer.experiments import (
    ExperimentMetric,
    AblationConfig,
    EasyAblation,
    EasyPatching,
    PatchingConfig,
    get_act_hook,
)
from typing import Any, Callable, Dict, List, Set, Tuple, Union, Optional, Iterable
import itertools
import numpy as np
from tqdm import tqdm
import pandas as pd
import plotly.express as px
import plotly.io as pio
from plotly.subplots import make_subplots
import plotly.graph_objects as go
import plotly
from sklearn.linear_model import LinearRegression
from transformers import AutoModelForCausalLM, AutoTokenizer
import random
import spacy
import re
from einops import rearrange
import einops
from pprint import pprint
import gc
from datasets import load_dataset
from IPython import get_ipython
import matplotlib.pyplot as plt
import random as rd

from ioi_dataset import (
    IOIDataset,
    NOUNS_DICT,
    NAMES,
    gen_prompt_uniform,
    BABA_TEMPLATES,
    ABBA_TEMPLATES,
)
from ioi_utils import (
    clear_gpu_mem,
    show_tokens,
    show_pp,
    show_attention_patterns,
    safe_del,
)

from ioi_circuit_extraction import (
    join_lists,
    CIRCUIT,
    RELEVANT_TOKENS,
    get_extracted_idx,
    get_heads_circuit,
    do_circuit_extraction,
    list_diff,
)

from functools import partial

from ioi_completeness import circuit_from_nodes_logit_diff, get_heads_from_nodes

ipython = get_ipython()
if ipython is not None:
    ipython.magic("load_ext autoreload")
    ipython.magic("autoreload 2")


def logit_diff(model, ioi_dataset, logits=None, all=False, std=False):
    """
    Difference between the IO and the S logits at the "to" token
    """
    if logits is None:
        text_prompts = ioi_dataset.text_prompts
        logits = model(text_prompts).detach()
    L = ioi_dataset.N
    IO_logits = logits[
        torch.arange(L),
        ioi_dataset.word_idx["end"][:L],
        ioi_dataset.io_tokenIDs[:L],
    ]
    S_logits = logits[
        torch.arange(L),
        ioi_dataset.word_idx["end"][:L],
        ioi_dataset.s_tokenIDs[:L],
    ]

    if all and not std:
        return (IO_logits - S_logits).detach().cpu()
    if std:
        if all:
            first_bit = (IO_logits - S_logits).detach().cpu()
        else:
            first_bit = (IO_logits - S_logits).mean().detach().cpu()
        return first_bit, torch.std(IO_logits - S_logits).detach().cpu()
    return (IO_logits - S_logits).mean().detach().cpu()


# %%
# gpt
print_gpu_mem("About to load model")
model = EasyTransformer(
    r"gpt2", use_attn_result=True
)  # use_attn_result adds a hook blocks.{lay}.attn.hook_result that is before adding the biais of the attention layer
device = "cuda"
if torch.cuda.is_available():
    model.to(device)
print_gpu_mem("Gpt2 loaded")
# %%
# IOI Dataset initialisation
N = 200
ioi_dataset = IOIDataset(prompt_type="mixed", N=N, tokenizer=model.tokenizer)

# %%

CIRCUIT = {
    "name mover": [
        (9, 0),
        (9, 6),  # ori
        (9, 7),
        (9, 9),  # ori
        (10, 0),  # ori
        (10, 1),
        (10, 2),  # ~
        (10, 6),
        (10, 10),
        (11, 1),  # ~
        (11, 6),  # ~
        (11, 9),  # ~
    ],
    "negative": [(10, 7), (11, 10), (11, 2)],
    "s2 inhibition": [(7, 3), (7, 9), (8, 6), (8, 10)],
    "induction": [(5, 5), (5, 8), (5, 9), (6, 9)],
    "duplicate token": [(0, 1), (0, 10), (3, 0)],
    "previous token": [(2, 2), (2, 9), (4, 11)],
}


RELEVANT_TOKENS = {}
for head in CIRCUIT["name mover"] + CIRCUIT["negative"] + CIRCUIT["s2 inhibition"]:
    RELEVANT_TOKENS[head] = ["end"]

for head in CIRCUIT["induction"]:
    RELEVANT_TOKENS[head] = ["S2"]

for head in CIRCUIT["duplicate token"]:
    RELEVANT_TOKENS[head] = ["S2"]

for head in CIRCUIT["previous token"]:
    RELEVANT_TOKENS[head] = ["S+1", "and"]


ALL_NODES = []  # a node is a tuple (head, token)
for h in RELEVANT_TOKENS:
    for tok in RELEVANT_TOKENS[h]:
        ALL_NODES.append((h, tok))


def update_nm(new_nms, reset=False):
    global CIRCUIT, ALL_NODES, RELEVANT_TOKENS
    if reset:
        new_nms = [
            (9, 0),
            (9, 6),  # ori
            (9, 7),
            (9, 9),  # ori
            (10, 0),  # ori
            (10, 1),
            (10, 2),  # ~
            (10, 6),
            (10, 10),
            (11, 1),  # ~
            (11, 6),  # ~
            (11, 9),  # ~
        ]
    CIRCUIT = {
        "name mover": new_nms.copy(),  # , (10, 10), (10, 6)],  # 10, 10 and 10.6 weak nm
        "negative": [(10, 7), (11, 10)],
        "s2 inhibition": [(7, 3), (7, 9), (8, 6), (8, 10)],
        "induction": [(5, 5), (5, 8), (5, 9), (6, 9)],
        "duplicate token": [(0, 1), (0, 10), (3, 0)],
        "previous token": [(2, 2), (2, 9), (4, 11)],
    }

    RELEVANT_TOKENS = {}
    for head in CIRCUIT["name mover"] + CIRCUIT["negative"] + CIRCUIT["s2 inhibition"]:
        RELEVANT_TOKENS[head] = ["end"]

    for head in CIRCUIT["induction"]:
        RELEVANT_TOKENS[head] = ["S2"]

    for head in CIRCUIT["duplicate token"]:
        RELEVANT_TOKENS[head] = ["S2"]

    for head in CIRCUIT["previous token"]:
        RELEVANT_TOKENS[head] = ["S+1", "and"]

    ALL_NODES = []  # a node is a tuple (head, token)
    for h in RELEVANT_TOKENS:
        for tok in RELEVANT_TOKENS[h]:
            ALL_NODES.append((h, tok))


def writing_direction_heatmap(
    model,
    ioi_dataset,
    mode="attn_out",
    return_vals=False,
    dir_mode="IO - S",
    unembed_mode="normal",  # or "Neel"
    title="",
    highlight_heads=None,
    highlight_name="",
):
    """
    Plot the dot product between how much each attention head
    output with `IO-S`, the difference between the unembeds between
    the (correct) IO token and the incorrect S token
    """

    n_heads = model.cfg.n_heads
    n_layers = model.cfg.n_layers

    model_unembed = (
        model.unembed.W_U.detach().cpu()
    )  # note that for GPT2 embeddings and unembeddings are tides such that W_E = Transpose(W_U)

    if mode == "attn_out":  # heads, layers
        vals = torch.zeros(size=(n_heads, n_layers))
    elif mode == "mlp":
        vals = torch.zeros(size=(1, n_layers))
    else:
        raise NotImplementedError()

    N = ioi_dataset.N
    cache = {}
    model.cache_all(cache)  # TODO maybe speed up by only caching relevant things

    logits = model(ioi_dataset.text_prompts)
    ld, std = logit_diff(model, ioi_dataset, logits=logits, std=True, all=False)

    for i in range(ioi_dataset.N):
        io_tok = ioi_dataset.toks[i][ioi_dataset.word_idx["IO"][i].item()]
        s_tok = ioi_dataset.toks[i][ioi_dataset.word_idx["S"][i].item()]
        io_dir = model_unembed[io_tok]
        s_dir = model_unembed[s_tok]
        if dir_mode == "IO - S":
            dire = io_dir - s_dir
        elif dir_mode == "IO":
            dire = io_dir
        elif dir_mode == "S":
            dire = s_dir
        else:
            raise NotImplementedError()

        for lay in range(n_layers):
            if mode == "attn_out":
                cur = cache[f"blocks.{lay}.attn.hook_result"][
                    i, ioi_dataset.word_idx["end"][i], :, :
                ]
            elif mode == "mlp":
                cur = cache[f"blocks.{lay}.hook_mlp_out"][:, -2, :]
            vals[:, lay] += torch.einsum("ha,a->h", cur.cpu(), dire.cpu())

    vals /= N
    vals /= cache["ln_final.hook_scale"][range(ioi_dataset.N), ioi_dataset.word_idx["end"][i]].mean().cpu()
    show_pp(
        vals,
        xlabel="head no",
        ylabel="layer no",
        title=title + f" Logit diff: {ld:.2f} +/- {std:.2f}",
        highlight_points=highlight_heads,
        highlight_name=highlight_name,
    )
    if return_vals:
        return vals


# %% check if we see distributed name movers

model.reset_hooks()
model, _ = do_circuit_extraction(
    model=model,
    heads_to_remove=get_heads_from_nodes(
        [((10, 7), "end"), ((11, 10), "end"),((10, 0), "end"), ((9, 6), "end"), ((9, 9), "end")], ioi_dataset
    ),
    mlps_to_remove={},
    ioi_dataset=ioi_dataset,
)

mtx = writing_direction_heatmap(
    model,
    ioi_dataset,
    mode="attn_out",
    dir_mode="IO - S",
    return_vals=True,
    title="Attention head output into IO - S token unembedding (GPT2). Neg Heads and NM KO",
)
mtx_flat = mtx.flatten()
all_sorted_idx = np.abs(mtx_flat).argsort()
for i in range(20):
    x,y = np.unravel_index(all_sorted_idx[-i-1], mtx.shape) 
    print( mtx_flat[all_sorted_idx[-i-1]], (y,x))


# %%

model.reset_hooks()
writing_direction_heatmap(
    model,
    ioi_dataset,
    mode="attn_out",
    dir_mode="IO - S",
    title="Attention head output into IO - S token unembedding (GPT2) WT",
)


J = [
    # ((9, 6), "end"),
    # ((9, 9), "end"),
    # ((10, 0), "end"),
    # ((10, 10), "end"),
    # ((10, 6), "end"),
    # ((10, 2), "end"),
    # ((11, 2), "end"),
    # ((10, 1), "end"),
    # ((11, 6), "end"),
    # ((11, 9), "end"),
    # ((11, 1), "end"),
    # ((9, 7), "end"),
    # ((9, 0), "end"),
    # ((11, 3), "end"),
    # ((10, 7), "end"),  # neg head
    # ((11, 10), "end"),  # neg head
    # legible name movers
    ((9, 6), "end"),
    ((9, 9), "end"),
    ((10, 0), "end"),
    ((10, 10), "end"),
    ((10, 6), "end"),
    ((10, 1), "end"),
    ((9, 0), "end"),
    ((10, 2), "end"),  # ~
    ((11, 2), "end"),  # ~
    ((11, 6), "end"),  # ~
    ((11, 9), "end"),  # ~
    ((11, 1), "end"),  # ~
    ((9, 7), "end"),  # todo
    ((10, 9), "end"),  # todo
]

J_heads = [j[0] for j in J]

to_highlight = [[j[0] for j in J_heads], [j[1] for j in J_heads]]

update_nm(J_heads)
J = []
C_minus_J = list(set(ALL_NODES.copy()) - set(J.copy()))

model.reset_hooks()
model, _ = do_circuit_extraction(
    model=model,
    heads_to_keep=get_heads_from_nodes(C_minus_J, ioi_dataset),  # C\J
    mlps_to_remove={},
    ioi_dataset=ioi_dataset,
)


# model.reset_hooks()
dir_val_C_m_J = writing_direction_heatmap(
    model,
    ioi_dataset,
    return_vals=True,
    mode="attn_out",
    dir_mode="IO - S",
    title="Attention head output into IO - S token unembedding (GPT2) C",
)

model.reset_hooks()
model, _ = do_circuit_extraction(
    model=model,
    heads_to_remove=get_heads_from_nodes(J, ioi_dataset),  # M\J
    mlps_to_remove={},
    ioi_dataset=ioi_dataset,
)
dir_val_M_m_J = writing_direction_heatmap(
    model,
    ioi_dataset,
    return_vals=True,
    mode="attn_out",
    dir_mode="IO - S",
)

show_pp(
    dir_val_M_m_J - dir_val_C_m_J,
    xlabel="head no",
    ylabel="layer no",
    title="Difference IO-S writting matrices between M and C",
    highlight_points=to_highlight,
    highlight_name="Name movers",
)

# %% compensation mecanism exploration plot h(R + k*(IO-S)) vs R + k*(IO-S)

J = []

for IT in range(14):

    J_heads = [j[0] for j in J]

    to_highlight = [[j[0] for j in J_heads], [j[1] for j in J_heads]]

    update_nm(J_heads)

    C_minus_J = list(set(ALL_NODES.copy()) - set(J.copy()))

    model.reset_hooks()
    model, _ = do_circuit_extraction(
        model=model,
        heads_to_keep=get_heads_from_nodes(C_minus_J, ioi_dataset),  # C\J
        mlps_to_remove={},
        ioi_dataset=ioi_dataset,
    )

    # model.reset_hooks()
    dir_val_C_m_J = writing_direction_heatmap(
        model,
        ioi_dataset,
        return_vals=True,
        mode="attn_out",
        dir_mode="IO - S",
        title="Attention head output into IO - S token unembedding (GPT2) C",
    )

    model.reset_hooks()
    model, _ = do_circuit_extraction(
        model=model,
        heads_to_remove=get_heads_from_nodes(J, ioi_dataset),  # M\J
        mlps_to_remove={},
        ioi_dataset=ioi_dataset,
    )

    dir_val_M_m_J = writing_direction_heatmap(
        model,
        ioi_dataset,
        return_vals=True,
        mode="attn_out",
        dir_mode="IO - S",
    )

    diff = (dir_val_M_m_J - dir_val_C_m_J).numpy()
    show_pp(
        diff,
        xlabel="head no",
        ylabel="layer no",
        title="Difference IO-S writting matrices between M and C",
        highlight_points=to_highlight,
        highlight_name="selected so far",
    )

    head, layer = np.where(diff == diff.max())
    head = int(head[0])
    layer = int(layer[0])

    J.append(((layer, head), "end"))


# %%


def compensation_plot(
    model,
    ioi_dataset,
    title="",
    layer=0,
    layer_to_get=None,
):
    """
    Plot the dot product between how much each attention head
    output with `IO-S`, the difference between the unembeds between
    the (correct) IO token and the incorrect S token
    """
    assert layer_to_get is None or type(layer_to_get) == int or layer_to_get == "final_logit_diff"

<<<<<<< HEAD
    if layer_to_get == "final_logit_diff":
        n_heads = 1
    else:
        n_heads = model.cfg["n_heads"]
=======
    n_heads = model.cfg.n_heads
    n_layers = model.cfg.n_layers
>>>>>>> ad6f1af8

    model_unembed = (
        model.unembed.W_U.detach()
    )  # note that for GPT2 embeddings and unembeddings are tides such that W_E = Transpose(W_U)

    io_dir = model_unembed[ioi_dataset.io_tokenIDs]
    s_dir = model_unembed[ioi_dataset.s_tokenIDs]
    random_dir1 = model_unembed[
        np.random.randint(0, model_unembed.shape[0], size=ioi_dataset.N)
    ]
    random_dir2 = model_unembed[
        np.random.randint(0, model_unembed.shape[0], size=ioi_dataset.N)
    ]

    IO_m_S_dirs = io_dir - s_dir  # random_dir2 - random_dir1

    vals_k = []
    K_values = np.linspace(-50, 50, 100)
    if layer_to_get is None:
        layer_to_get = layer
    else:
        layer_to_get = layer_to_get
    cache = {}
    model.cache_some(cache, lambda x: x in [f"blocks.{layer_to_get}.attn.hook_result", "ln_final.hook_scale"])
    for K in K_values:

        for hp in model.hook_points():
            if hp.name == f"blocks.{layer}.hook_resid_pre":
                hp.remove_hooks("both")

        def write_IO_m_S_in_resid(z, hook):
            """Add the IO - S direction to the residual. Shape of z is (batch, seq_len, embed_dim)"""
            z[:, ioi_dataset.word_idx["end"], :] = (
                z[:, ioi_dataset.word_idx["end"], :] + K * IO_m_S_dirs
            )
            return z

        # model.cache_all(cache)

        logits = model.run_with_hooks(
            ioi_dataset.text_prompts,
            fwd_hooks=[(f"blocks.{layer}.hook_resid_pre", write_IO_m_S_in_resid)],
            reset_hooks_start=False,
            reset_hooks_end=False,
        )
<<<<<<< HEAD

        if layer_to_get == "final_logit_diff":
            ld = logit_diff(model, ioi_dataset, logits)
            final_layer_norm_scaling = cache["ln_final.hook_scale"][0, -1].item()
            vals_k.append(ld * final_layer_norm_scaling)
        else:
            head_out = cache[f"blocks.{layer_to_get}.attn.hook_result"][
                range(ioi_dataset.N), ioi_dataset.word_idx["end"], :, :
            ]  # keep only the end token
            vals = torch.einsum("bhd,bd->bh", head_out, IO_m_S_dirs).mean(dim=0).detach().cpu().numpy()
            vals_k.append(vals)
=======
        head_out = cache[f"blocks.{layer_to_get}.attn.hook_result"][
            range(ioi_dataset.N), ioi_dataset.word_idx["end"], :, :
        ]  # keep only the end token
        vals = (
            torch.einsum("bhd,bd->bh", head_out, IO_m_S_dirs)
            .mean(dim=0)
            .detach()
            .cpu()
            .numpy()
        )
        vals_k.append(vals)
>>>>>>> ad6f1af8

    vals_k = np.array(vals_k)
    df = pd.DataFrame(
        vals_k,
        index=K_values,
        columns=[f"Head {layer_to_get}.{h}" for h in range(n_heads)],
    )
    df.index.name = "K"

    fig = px.line(df)
    fig.update_layout(
        title=f"Heads from Layer {layer_to_get} writting in the (IO-S) direction vs k*(IO-S) in resid {layer}"
        + title,
        xaxis_title=f"k",
        yaxis_title="H(R + k*(IO-S)).IO-S" if layer_to_get != "final_logit_diff" else "logit diff (pre final LN)",
    )
    fig.show()


model.reset_hooks()
model, _ = do_circuit_extraction(
    model=model,
    heads_to_remove=get_heads_from_nodes(
        [
            ((9, 0), "end"),
            ((9, 6), "end"),
            ((9, 9), "end"),
            ((10, 0), "end"),
            ((10, 10), "end"),
            ((10, 6), "end"),
            ((10, 2), "end"),
            ((11, 3), "end"),
            ((11, 2), "end"),
            ((10, 1), "end"),
            ((10, 7), "end"),
            ((10, 7), "end"),
            ((11, 10), "end"),
        ],
        ioi_dataset,
    ),
    mlps_to_remove={},
    ioi_dataset=ioi_dataset,
)

compensation_plot(model, ioi_dataset, layer=9, layer_to_get="final_logit_diff")

# %% Open web text example finding
webtext = load_dataset("stas/openwebtext-10k")

max_nb_tok = 100
nb_seq = 1000
owt_seqs = [webtext["train"]["text"][i][:2000] for i in range(nb_seq)]

# %%
def get_gray_scale(val, min_val, max_val):
    max_col = 255
    min_col = 232
    max_val = max_val
    min_val = min_val
    val = val
    return int(min_col + ((max_col - min_col) / (max_val - min_val)) * (val - min_val))


def print_toks_with_color(toks, color, show_low=False, show_high=False, show_all=False):
    min_v = min(color)
    max_v = max(color)
    for i, t in enumerate(toks):
        c = get_gray_scale(color[i], min_v, max_v)
        text_c = 232 if c > 240 else 255
        show_value = show_all
        if show_low and c < 232 + 5:
            show_value = True
        if show_high and c > 255 - 5:
            show_value = True

        if show_value:
            if len(str(np.round(color[i], 2)).split(".")) > 1:
                val = str(np.round(color[i], 2)).split(".")[0] + "." + str(np.round(color[i], 2)).split(".")[1][:2]
            else:
                val = str(np.round(color[i], 2))
            print(f"\033[48;5;{c}m\033[38;5;{text_c}m{t}({val})\033[0;0m", end="")
        else:
            print(f"\033[48;5;{c}m\033[38;5;{text_c}m{t}\033[0;0m", end="")


def find_owt_stimulus(model, owt_sentences, l, h):
    cache = {}
    model.cache_some(cache, lambda x: x in [f"blocks.{l}.attn.hook_result"], device="cpu")
    toks = model.tokenizer(owt_sentences, padding=False).input_ids
    print_gpu_mem("pre run")

    prod = []
    for i, sentence in tqdm(enumerate(owt_sentences)):
        model([sentence])
        # print_gpu_mem("post run")
        n_seq = len(owt_sentences)
        attn_result = cache[f"blocks.{l}.attn.hook_result"][0, :-1, h, :].cpu()  # nb seq, seq_len-1, embed dim

        model_unembed = (
            model.unembed.W_U.detach().cpu()
        )  # note that for GPT2 embeddings and unembeddings are tided such that W_E = Transpose(W_U)

        next_tok = toks[i][1:]  # nb_seq, seq_len-1
        next_tok_dir = model_unembed[next_tok]  # nb_seq, seq_len-1, dim
        # print(next_tok_dir.shape, attn_result.shape)
        prod.append(torch.einsum("hd,hd->h", attn_result, next_tok_dir).detach().cpu().numpy())
    print_gpu_mem("post run")

    min_prod = np.array([np.min(prod[i]) for i in range(len(prod))])
    max_prod = np.array([np.max(prod[i]) for i in range(len(prod))])

    # select 5 sequence with max and min prod values
    max_seq_idx = np.argsort(max_prod, axis=0)[-5:]
    min_seq_idx = np.argsort(min_prod, axis=0)[:5]

    # print(max_seq_idx)

    max_seq = [show_tokens(owt_sentences[i], model, return_list=True) for i in max_seq_idx]
    min_seq = [show_tokens(owt_sentences[i], model, return_list=True) for i in min_seq_idx]
    max_seq_vals = [np.concatenate([np.array([0]), prod[i]]) for i in max_seq_idx]
    min_seq_vals = [np.concatenate([np.array([0]), prod[i]]) for i in min_seq_idx]

    print("\033[2;31;43m MAX ACTIVATION \033[0;0m")

    for seq_nb, s in enumerate(max_seq):
        # print(len(s), len(max_seq_vals[seq_nb]))
        print_toks_with_color(s, max_seq_vals[seq_nb], show_high=True)
        print("\n=========================\n")

    print("\033[2;31;43m Min ACTIVATION \033[0;0m")

    for seq_nb, s in enumerate(min_seq):
        print_toks_with_color(s, min_seq_vals[seq_nb], show_low=True)
        print("\n=========================\n")

    # return max_seq, min_seq


find_owt_stimulus(model, owt_seqs, 11, 1)
# %%
import torch.nn.functional as F


def get_per_token_loss(model, seqs):
    toks = model.tokenizer(seqs, padding=False).input_ids
    all_losses = []
    for i, sentence in tqdm(enumerate(seqs)):
        logits = model(sentence)
        next_tok = toks[i][1:]  # nb_seq, seq_len-1
        log_probs = F.log_softmax(logits, dim=-1).cpu()
        pred_log_probs = log_probs[0, range(len(next_tok)), next_tok]
        all_losses.append(np.concatenate([-pred_log_probs.detach().cpu().numpy(), np.array([0])]))
    return all_losses


update_nm(None, reset=True)

all_losses_M = get_per_token_loss(model, owt_seqs[100:])
print_toks_with_color(show_tokens(owt_seqs[0], model, return_list=True), all_losses[0], show_high=True)

model, _ = do_circuit_extraction(
    model=model,
    heads_to_keep=get_heads_from_nodes(
        ALL_NODES,
        ioi_dataset,
    ),
    mlps_to_remove={},
    ioi_dataset=ioi_dataset,
)
all_losses_C = get_per_token_loss(model, owt_seqs[100:])


# %%


def get_head_param(model, module, layer, head):
    if module == "OV":
        W_v = model.blocks[layer].attn.W_V[head]
        W_o = model.blocks[layer].attn.W_O[head]
        W_ov = torch.einsum("hd,bh->db", W_v, W_o)
        return W_ov
    if module == "QK":
        W_k = model.blocks[layer].attn.W_K[head]
        W_q = model.blocks[layer].attn.W_Q[head]
        W_qk = torch.einsum("hd,hb->db", W_q, W_k)
        return W_qk
    if module == "Q":
        W_q = model.blocks[layer].attn.W_Q[head]
        return W_q
    if module == "K":
        W_k = model.blocks[layer].attn.W_K[head]
        return W_k
    if module == "V":
        W_v = model.blocks[layer].attn.W_V[head]
        return W_v
    if module == "O":
        W_o = model.blocks[layer].attn.W_O[head]
        return W_o
    raise ValueError(f"module {module} not supported")


def compute_composition(model, l1, h1, l2, h2, module_1, module_2):
    W_1 = get_head_param(model, module_1, l1, h1).detach()
    W_2 = get_head_param(model, module_2, l2, h2).detach()
    W_12 = torch.einsum("db,bc->dc", W_2, W_1)
    comp_score = torch.norm(W_12) / (torch.norm(W_1) * torch.norm(W_2))

    return comp_score.cpu().numpy()


def test_composition_layers(model, l1, h1, l2, h2, module_1, module_2):

    n_heads = model.cfg["n_heads"]
    scores = []
    for h_a in range(n_heads):
        for h_b in range(n_heads):
            print(f"head {h_a} vs {h_b}")
            if h_a == h1 and h_b == h2:
                interaction_idx = idx
            scores.append(compute_composition(model, l1, h_a, l2, h_b, module_1, module_2))
            idx += 1
    print(
        f"Interaction is the {np.count_nonzero(np.array(scores) > scores[interaction_idx])}th most important interaction"
    )


def plot_composition(model, targ_l, targ_h, targ_module, test_module):
    n_heads = model.cfg["n_heads"]
    n_layers = model.cfg["n_layers"]

    shape1 = get_head_param(model, targ_module, targ_l, targ_h).detach().cpu().numpy().shape
    shape2 = get_head_param(model, test_module, 0, 0).detach().cpu().numpy().shape
    # sample 10 random matrices and compute the baseline composition score
    baseline_scores = []
    for _ in range(10):
        W_1 = np.random.randn(*shape1)
        W_2 = np.random.randn(*shape2)
        W_12 = np.einsum("db,bc->dc", W_2, W_1)
        comp_score = np.linalg.norm(W_12) / (np.linalg.norm(W_1) * np.linalg.norm(W_2))
        baseline_scores.append(comp_score)
    baseline_score = np.mean(baseline_scores)

    scores = np.zeros((targ_l, n_heads))
    for l in range(targ_l):
        for h in range(n_heads):
            scores[l, h] = compute_composition(model, l, h, targ_l, targ_h, test_module, targ_module) - baseline_score
    fig = px.imshow(
        scores,
        title=f"Composition from {test_module} to {targ_module} of {targ_l}.{targ_h}",
        color_continuous_scale="RdBu",
        color_continuous_midpoint=0,
    )
    fig.update_layout(
        xaxis_title="Head",
        yaxis_title="Layer",
    )
    fig.show()
    return scores


# %%<|MERGE_RESOLUTION|>--- conflicted
+++ resolved
@@ -185,22 +185,26 @@
     global CIRCUIT, ALL_NODES, RELEVANT_TOKENS
     if reset:
         new_nms = [
-            (9, 0),
-            (9, 6),  # ori
-            (9, 7),
-            (9, 9),  # ori
+            (9, 0),  ###
+            (9, 6),  # ori ###
+            (9, 7),  ###
+            (9, 9),  # ori  ###
             (10, 0),  # ori
-            (10, 1),
-            (10, 2),  # ~
-            (10, 6),
-            (10, 10),
-            (11, 1),  # ~
-            (11, 6),  # ~
-            (11, 9),  # ~
+            (10, 1),  ###
+            (10, 2),  # ~ ###
+            (10, 6),  ###
+            (10, 10),  ###
+            (11, 1),  # ~ ###
+            (11, 6),  # ~ negative h
+            (11, 9),  # ~ ###
+            (11, 2),  ###10
         ]
     CIRCUIT = {
         "name mover": new_nms.copy(),  # , (10, 10), (10, 6)],  # 10, 10 and 10.6 weak nm
-        "negative": [(10, 7), (11, 10)],
+        "negative": [
+            (10, 7),
+            (11, 10),
+        ],
         "s2 inhibition": [(7, 3), (7, 9), (8, 6), (8, 10)],
         "induction": [(5, 5), (5, 8), (5, 9), (6, 9)],
         "duplicate token": [(0, 1), (0, 10), (3, 0)],
@@ -243,8 +247,8 @@
     the (correct) IO token and the incorrect S token
     """
 
-    n_heads = model.cfg.n_heads
-    n_layers = model.cfg.n_layers
+    n_heads = model.cfg["n_heads"]
+    n_layers = model.cfg["n_layers"]
 
     model_unembed = (
         model.unembed.W_U.detach().cpu()
@@ -280,9 +284,7 @@
 
         for lay in range(n_layers):
             if mode == "attn_out":
-                cur = cache[f"blocks.{lay}.attn.hook_result"][
-                    i, ioi_dataset.word_idx["end"][i], :, :
-                ]
+                cur = cache[f"blocks.{lay}.attn.hook_result"][i, ioi_dataset.word_idx["end"][i], :, :]
             elif mode == "mlp":
                 cur = cache[f"blocks.{lay}.hook_mlp_out"][:, -2, :]
             vals[:, lay] += torch.einsum("ha,a->h", cur.cpu(), dire.cpu())
@@ -307,7 +309,7 @@
 model, _ = do_circuit_extraction(
     model=model,
     heads_to_remove=get_heads_from_nodes(
-        [((10, 7), "end"), ((11, 10), "end"),((10, 0), "end"), ((9, 6), "end"), ((9, 9), "end")], ioi_dataset
+        [((10, 7), "end"), ((11, 10), "end"), ((10, 0), "end"), ((9, 6), "end"), ((9, 9), "end")], ioi_dataset
     ),
     mlps_to_remove={},
     ioi_dataset=ioi_dataset,
@@ -324,8 +326,8 @@
 mtx_flat = mtx.flatten()
 all_sorted_idx = np.abs(mtx_flat).argsort()
 for i in range(20):
-    x,y = np.unravel_index(all_sorted_idx[-i-1], mtx.shape) 
-    print( mtx_flat[all_sorted_idx[-i-1]], (y,x))
+    x, y = np.unravel_index(all_sorted_idx[-i - 1], mtx.shape)
+    print(mtx_flat[all_sorted_idx[-i - 1]], (y, x))
 
 
 # %%
@@ -507,15 +509,10 @@
     """
     assert layer_to_get is None or type(layer_to_get) == int or layer_to_get == "final_logit_diff"
 
-<<<<<<< HEAD
     if layer_to_get == "final_logit_diff":
         n_heads = 1
     else:
         n_heads = model.cfg["n_heads"]
-=======
-    n_heads = model.cfg.n_heads
-    n_layers = model.cfg.n_layers
->>>>>>> ad6f1af8
 
     model_unembed = (
         model.unembed.W_U.detach()
@@ -523,12 +520,8 @@
 
     io_dir = model_unembed[ioi_dataset.io_tokenIDs]
     s_dir = model_unembed[ioi_dataset.s_tokenIDs]
-    random_dir1 = model_unembed[
-        np.random.randint(0, model_unembed.shape[0], size=ioi_dataset.N)
-    ]
-    random_dir2 = model_unembed[
-        np.random.randint(0, model_unembed.shape[0], size=ioi_dataset.N)
-    ]
+    random_dir1 = model_unembed[np.random.randint(0, model_unembed.shape[0], size=ioi_dataset.N)]
+    random_dir2 = model_unembed[np.random.randint(0, model_unembed.shape[0], size=ioi_dataset.N)]
 
     IO_m_S_dirs = io_dir - s_dir  # random_dir2 - random_dir1
 
@@ -548,9 +541,7 @@
 
         def write_IO_m_S_in_resid(z, hook):
             """Add the IO - S direction to the residual. Shape of z is (batch, seq_len, embed_dim)"""
-            z[:, ioi_dataset.word_idx["end"], :] = (
-                z[:, ioi_dataset.word_idx["end"], :] + K * IO_m_S_dirs
-            )
+            z[:, ioi_dataset.word_idx["end"], :] = z[:, ioi_dataset.word_idx["end"], :] + K * IO_m_S_dirs
             return z
 
         # model.cache_all(cache)
@@ -561,7 +552,6 @@
             reset_hooks_start=False,
             reset_hooks_end=False,
         )
-<<<<<<< HEAD
 
         if layer_to_get == "final_logit_diff":
             ld = logit_diff(model, ioi_dataset, logits)
@@ -573,32 +563,14 @@
             ]  # keep only the end token
             vals = torch.einsum("bhd,bd->bh", head_out, IO_m_S_dirs).mean(dim=0).detach().cpu().numpy()
             vals_k.append(vals)
-=======
-        head_out = cache[f"blocks.{layer_to_get}.attn.hook_result"][
-            range(ioi_dataset.N), ioi_dataset.word_idx["end"], :, :
-        ]  # keep only the end token
-        vals = (
-            torch.einsum("bhd,bd->bh", head_out, IO_m_S_dirs)
-            .mean(dim=0)
-            .detach()
-            .cpu()
-            .numpy()
-        )
-        vals_k.append(vals)
->>>>>>> ad6f1af8
 
     vals_k = np.array(vals_k)
-    df = pd.DataFrame(
-        vals_k,
-        index=K_values,
-        columns=[f"Head {layer_to_get}.{h}" for h in range(n_heads)],
-    )
+    df = pd.DataFrame(vals_k, index=K_values, columns=[f"Head {layer_to_get}.{h}" for h in range(n_heads)])
     df.index.name = "K"
 
     fig = px.line(df)
     fig.update_layout(
-        title=f"Heads from Layer {layer_to_get} writting in the (IO-S) direction vs k*(IO-S) in resid {layer}"
-        + title,
+        title=f"Heads from Layer {layer_to_get} writting in the (IO-S) direction vs k*(IO-S) in resid {layer}" + title,
         xaxis_title=f"k",
         yaxis_title="H(R + k*(IO-S)).IO-S" if layer_to_get != "final_logit_diff" else "logit diff (pre final LN)",
     )
