import logging
import re
from collections import namedtuple
from functools import lru_cache, partial
from typing import Dict, List, NamedTuple, Optional, Tuple, Union

import numpy as np
import torch
import torch.nn as nn
import tqdm.auto as tqdm
from huggingface_hub import HfApi

# hugging face imports- useful for making this class work with a variety of popular transformers
from transformers import AutoTokenizer, PreTrainedTokenizer

import easy_transformer.loading_from_pretrained as loading
import easy_transformer.utils as utils
from easy_transformer import EasyTransformerConfig
from easy_transformer.ActivationCache import ActivationCache
from easy_transformer.components import *
from easy_transformer.FactoredMatrix import FactoredMatrix

# Note - activation cache is used with run_with_cache, past_key_value_caching is used for generation.
from easy_transformer.past_key_value_caching import EasyTransformerKeyValueCache

<<<<<<< HEAD
from . import hook_points
=======
from .hook_points import *
>>>>>>> b0157ace

# Type alias for a single element tensor
Loss = TT[()]
# Named tuple object for if we want to output both logits and loss
class Output(NamedTuple):
    logits: TT["batch", "pos", "d_vocab"]
    loss: Loss


TokensTensor = TT["batch", "pos"]
InputForForwardLayer = Union[str, List[str], TokensTensor]
# TODO make this better
Internal = TT["batch", "pos", "d_model"]


class EasyTransformer(hook_points.HookedRootModule):
    """
    This class implements a full Transformer using the components in ./components.py, with
    HookPoints on every interesting activation. It inherits from HookedRootModule.

    It can have a pretrained Transformer's weights automatically loaded in via the EasyTransformer.from_pretrained class method. It can also be instantiated with randomly initialized weights via __init__ and being passed a dict or EasyTransformerConfig object.
    """

    @classmethod
    def __generate_tokenizer__(
        cls, config: EasyTransformerConfig, tokenizer: Optional[PreTrainedTokenizer]
    ):
        if tokenizer is not None:
            return tokenizer

        if config.tokenizer_name is not None:
            # If we have a tokenizer name, we can load it from HuggingFace
            result: PreTrainedTokenizer = AutoTokenizer.from_pretrained(
                config.tokenizer_name
            )
            result.eos_token = (
                result.eos_token if result.eos_token is not None else "<|endoftext|>"
            )
            result.pad_token = (
                result.pad_token if result.pad_token is not None else result.eos_token
            )
            result.bos_token = (
                result.bos_token if result.bos_token is not None else result.eos_token
            )
            return result
        else:
            # If no tokenizer name is provided, we assume we're training on an algorithmic task and will pass in tokens directly. In this case, we don't need a tokenizer.
            return None

    def __init_d_vocab__(self):
        if not self.cfg.d_vocab:
            # If we have a tokenizer, vocab size can be inferred from it.
            assert (
                self.tokenizer is not None
            ), "Must provide a tokenizer if d_vocab is not provided"
            self.cfg.d_vocab = max(self.tokenizer.vocab.values()) + 1
            self.cfg.d_vocab_out = self.cfg.d_vocab

    @classmethod
    def __generate_config__(
        cls, config: Union[EasyTransformerConfig, Dict]
    ) -> EasyTransformerConfig:
        if isinstance(config, Dict):
            config = EasyTransformerConfig(**config)
            return config
        elif isinstance(config, EasyTransformerConfig):
            return config
        else:
            raise ValueError(
                "Please pass in a config dictionary or EasyTransformerConfig object. If you want to load a pretrained model, use EasyTransformer.from_pretrained() instead."
            )

    def __init_embeddings__(self):
        self.embed = Embed(self.cfg)
        self.hook_embed = HookPoint()  # [batch, pos, d_model]

        if self.cfg.positional_embedding_type != "rotary":
            self.pos_embed = PosEmbed(self.cfg)
            self.hook_pos_embed = HookPoint()  # [batch, pos, d__dictmodel]

    def __init__normalization__(self):
        if (
            self.cfg.normalization_type == "LN"
        ):  # TODO some enum type instead of strings
            if self.cfg.final_rms:
                self.ln_final = RMSNorm(self.cfg)
            else:
                self.ln_final = LayerNorm(self.cfg)
        elif self.cfg.normalization_type == "LNPre":
            # We've folded in LayerNorm weights, so just need the center + scale parts
            if self.cfg.final_rms:
                self.ln_final = RMSNormPre(self.cfg)
            else:
                self.ln_final = LayerNormPre(self.cfg)
        elif self.cfg.normalization_type is None:
            # If it's None, don't create either layer
            self.ln_final = nn.Identity()
        else:
            logging.warning(
                f"Invalid normalization_type passed in {self.cfg.normalization_type}"
            )

    def __init__(
        self,
        cfg,
        tokenizer=None,
        move_to_device=True,
    ):
        """
        Model initialization. Note that if you want to load the model from pretrained weights, you should use the EasyTransformer.from_pretrained() class method instead of this one.

        cfg Union[EasyTransformerConfig, Dict]: The config to use for the
            model.
        tokenizer (*optional): The tokenizer to use for the model. If not
            provided, it is inferred from cfg.tokenizer_name or initialized to None.
            If None, then the model cannot be passed strings, and d_vocab must be explicitly set.
        move_to_device (bool): Whether to move the model to the device specified in cfg.
            device.
        """
        super().__init__()
        self.cfg = EasyTransformer.__generate_config__(cfg)
        self.tokenizer = EasyTransformer.__generate_tokenizer__(self.cfg, tokenizer)
        self.__init_d_vocab__()
        self.__init_embeddings__()

        self.blocks = nn.ModuleList(
            [
                TransformerBlock(self.cfg, block_index)
                for block_index in range(self.cfg.n_layers)
            ]
        )

        self.__init__normalization__()

        self.unembed = Unembed(self.cfg)

        # TODO rename [cfg] to [config]- would require a bunch of rewrites and some good testing
        if self.cfg.init_weights:
            self.init_weights()

        if move_to_device:
            self.to(self.cfg.device)

        # Gives each module a parameter with its name (relative to this root module)
        # Needed for HookPoints to work
        self.setup()

    def __make_tokens_for_forward__(
        self, input: InputForForwardLayer, prepend_bos: bool
    ) -> TokensTensor:
        tokens: torch.Tensor  # set inside the function body
        if type(input) == str or type(input) == list:
            # If text, convert to tokens (batch_size=1)
            assert (
                self.tokenizer is not None
            ), "Must provide a tokenizer if passing a string to the model"
            # This is only intended to support passing in a single string
            tokens = self.to_tokens(input, prepend_bos=prepend_bos)
        else:
            assert isinstance(
                input, torch.Tensor
            )  # typecast; we know that this is ok because of the above logic
            tokens = input
        if len(tokens.shape) == 1:
            # If tokens are a rank 1 tensor, add a dummy batch dimension to avoid things breaking.
            tokens = tokens[None]
        if tokens.device.type != self.cfg.device:
            tokens = tokens.to(self.cfg.device)
        assert isinstance(tokens, torch.Tensor)
        return tokens

    def __get_pos_offset_for_forward__(
        self,
        tokens: TokensTensor,
        past_kv_cache: Optional[EasyTransformerKeyValueCache],
    ):
        # If we're doing caching, then we reuse keys and values from previous runs, as that's the only
        # way that past activations will affect the final logits. The cache contains those so we don't
        # need to recompute them. This is useful for generating text. As we have absolute positional
        # encodings, to implement this we have a `pos_offset` variable, defaulting to zero, which says
        # to offset which positional encodings are used (cached keys and values were calculated with
        # their own positional encodings).
        if past_kv_cache is None:
            return 0
        else:
            batch_size, ctx_length = tokens.shape
            (
                cached_batch_size,
                cache_ctx_length,
                num_heads_in_cache,
                d_head_in_cache,
            ) = past_kv_cache[0].past_keys.shape
            assert cached_batch_size == batch_size
            assert num_heads_in_cache == self.cfg.n_heads
            assert d_head_in_cache == self.cfg.d_head
            # If we want to generate from the empty string, we'd pass in an empty cache, so we need to handle that case
            assert (
                cache_ctx_length == 0 or ctx_length == 1
            ), "Pass in one token at a time after loading cache"
            return cache_ctx_length

    def __get_embedding__(
        self, tokens: TokensTensor, pos_offset: int
    ) -> Tuple[Internal, Optional[Internal]]:
        embed: Internal = self.hook_embed(self.embed(tokens))
        if self.cfg.positional_embedding_type == "standard":
            pos_embed: TT["batch", "pos", "d_model"] = self.hook_pos_embed(
                self.pos_embed(tokens, pos_offset)
            )
            return embed + pos_embed, None
        elif self.cfg.positional_embedding_type == "shortformer":
            # If we're using shortformer style attention, we don't add the positional embedding to the residual stream. See EasyTransformerConfig for details
            pos_embed = self.hook_pos_embed(
                self.pos_embed(tokens, pos_offset)
            )  # [batch, pos, d_model]
            return embed, pos_embed
        elif self.cfg.positional_embedding_type == "rotary":
            # Rotary doesn't use positional embeddings, instead they're applied when dot producting keys and queries. See EasyTransformerConfig for details
            return embed, None
        else:
            raise ValueError(
                f"Invalid positional_embedding_type passed in {self.cfg.positional_embedding_type}"
            )

    def __handle_return_for_forward__(
        self,
        residual: Internal,
        tokens: TokensTensor,
        return_type: Optional[Literal["logits", "loss", "both"]],
    ):
        if return_type is None:
            return None
        else:
            logits = self.unembed(residual)  # [batch, pos, d_vocab]
            if return_type == "logits":
                return logits
            else:
<<<<<<< HEAD
                assert (
                    not self.cfg.bert_family
                ), "BERT-family models do not have a supported loss function"
                loss = lm_cross_entropy_loss(logits, tokens)
=======
                loss = utils.lm_cross_entropy_loss(logits, tokens)
>>>>>>> b0157ace
                if return_type == "loss":
                    return loss
                elif return_type == "both":
                    return Output(logits, loss)
                else:
                    logging.warning(f"Invalid return_type passed in: {return_type}")
                    return None

    # TODO make sure type assertions are provided
    def forward(
        self,
        input: InputForForwardLayer,
        return_type: Optional[str] = "logits",
        prepend_bos: bool = True,
        past_kv_cache: Optional[EasyTransformerKeyValueCache] = None,
    ) -> Union[
        None,
        TT["batch", "pos", "d_vocab"],
        Loss,
        Tuple[TT["batch", "pos", "d_vocab"], Loss],
    ]:
        """Input is either a batch of tokens ([batch, pos]) or a text string, a string is automatically tokenized to a batch of a single element. The prepend_bos flag only applies when inputting a text string.

        return_type Optional[str]: The type of output to return. Can be one of: None (return nothing, don't calculate logits), 'logits' (return logits), 'loss' (return cross-entropy loss), 'both' (return logits and loss)
        prepend_bos bool: Whether to prepend the BOS token to the input. Only applies when input is a string. Defaults to True (unlike to_tokens) - even for models not explicitly trained with this, heads often use the first position as a resting position and accordingly lose information from the first token, so this empirically seems to give better results.

        Note that loss is the standard "predict the next token" cross-entropy loss for GPT-2 style language models - if you want a custom loss function, the recommended behaviour is returning the logits and then applying your custom loss function.
        """
        tokens = self.__make_tokens_for_forward__(input=input, prepend_bos=prepend_bos)
        pos_offset = self.__get_pos_offset_for_forward__(
            tokens=tokens, past_kv_cache=past_kv_cache
        )
        embedding = self.__get_embedding__(tokens=tokens, pos_offset=pos_offset)

        # Cache is contains a list of EasyTransformerKeyValueCache objects, one for each block
        get_past_kv_cache_entry = (
            lambda i: past_kv_cache[i] if past_kv_cache is not None else None
        )

        residual, shortformer_pos_embed = embedding
        for i, block in enumerate(self.blocks):
            # Note that each block includes skip connections, so we don't need
            # residual + block(residual)
            residual = block(
                residual,
                past_kv_cache_entry=get_past_kv_cache_entry(i),
                shortformer_pos_embed=shortformer_pos_embed,
            )
        if self.cfg.normalization_type is not None:
            residual = self.ln_final(residual)
        return self.__handle_return_for_forward__(
            return_type=return_type, residual=residual, tokens=tokens
        )

    def loss_fn(
        self,
        logits: TT["batch", "pos", "d_vocab"],
        tokens: TT["batch", "pos"],
        per_token: bool = False,
    ):
        """
        Wrapper around utils.lm_cross_entropy_loss, used in forward() with return_type=="loss" or "both".
        """
        return utils.lm_cross_entropy_loss(logits, tokens, per_token)

    def run_with_cache(
        self, *model_args, return_cache_object=True, remove_batch_dim=False, **kwargs
    ) -> Tuple[
        Union[
            None,
            TT["batch", "pos", "d_vocab"],
            Loss,
            Tuple[TT["batch", "pos", "d_vocab"], Loss],
        ],
        Union[ActivationCache, Dict[str, torch.Tensor]],
    ]:
        """
        Wrapper around run_with_cache in HookedRootModule. If return_cache_object is True, this will return an ActivationCache object, with a bunch of useful EasyTransformer specific methods, otherwise it will return a dictionary of activations as in HookedRootModule.
        """
        out, cache_dict = super().run_with_cache(
            *model_args, remove_batch_dim=remove_batch_dim, **kwargs
        )
        if return_cache_object:
            cache = ActivationCache(
                cache_dict, self, has_batch_dim=not remove_batch_dim
            )
            return out, cache
        else:
            return out, cache_dict

    def set_tokenizer(self, tokenizer: PreTrainedTokenizer):
        """
        Sets the tokenizer to use for this model.
        tokenizer (PreTrainedTokenizer): a pretrained HuggingFace tokenizer
        """
        self.tokenizer = tokenizer
        if self.tokenizer.pad_token is None:
            self.tokenizer.pad_token = self.tokenizer.eos_token

    def to_tokens(
        self,
        input: Union[str, List[str]],
        prepend_bos: bool = True,
        move_to_device: bool = True,
    ) -> TT["batch", "pos"]:  # TODO change this type
        """
        Converts a string to a tensor of tokens. If prepend_bos is True, prepends the BOS token to the input - this is recommended when creating a sequence of tokens to be input to a model.

        Gotcha: prepend_bos prepends a beginning of string token. This is a recommended default when inputting a prompt to the model as the first token is often treated weirdly, but should only be done at the START of the prompt. Make sure to turn it off if you're looking at the tokenization of part of the prompt!
        (Note: some models eg GPT-2 were not trained with a BOS token, others (OPT and my models) were)

        Gotcha2: Tokenization of a string depends on whether there is a preceding space and whether the first letter is capitalized. It's easy to shoot yourself in the foot here if you're not careful!
        """
        assert self.tokenizer is not None, "Cannot use to_tokens without a tokenizer"
        if prepend_bos:
            if isinstance(input, str):
                input = self.tokenizer.bos_token + input
            else:
                input = [self.tokenizer.bos_token + string for string in input]
        tokens = self.tokenizer(input, return_tensors="pt", padding=True)["input_ids"]
        if move_to_device:
            tokens = tokens.to(self.cfg.device)
        return tokens

    def to_string(
        self, tokens: Union[TT["batch", "pos"], TT["pos"], np.ndarray, List[TT["pos"]]]
    ) -> Union[str, List[str]]:
        """
        Converts a tensor of tokens to a string (if rank 1) or a list of strings (if rank 2).

        Accepts lists of tokens and numpy arrays as inputs too (and converts to tensors internally)
        """
        assert self.tokenizer is not None, "Cannot use to_string without a tokenizer"

        if not isinstance(tokens, torch.Tensor):
            # We allow lists to be input
            tokens = torch.tensor(tokens)

        # I'm not sure what exactly clean_up_tokenization_spaces does, but if
        # it's set, then tokenization is no longer invertible, and some tokens
        # with a bunch of whitespace get collapsed together
        if len(tokens.shape) == 2:
            return self.tokenizer.batch_decode(
                tokens, clean_up_tokenization_spaces=False
            )
        elif len(tokens.shape) <= 1:
            return self.tokenizer.decode(tokens, clean_up_tokenization_spaces=False)
        else:
            raise ValueError(f"Invalid shape passed in: {tokens.shape}")

    def to_str_tokens(
        self,
        input: Union[str, Union[TT["pos"], TT[1, "pos"]], list],
        prepend_bos: bool = True,
    ) -> List[str]:
        """Method to map text, a list of text or tokens to a list of tokens as strings

        Gotcha: prepend_bos prepends a beginning of string token. This is a recommended default when inputting a prompt to the model as the first token is often treated weirdly, but should only be done at the START of the prompt. Make sure to turn it off if you're looking at the tokenization of part of the prompt!
        (Note: some models eg GPT-2 were not trained with a BOS token, others (OPT and my models) were)

        Gotcha2: Tokenization of a string depends on whether there is a preceding space and whether the first letter is capitalized. It's easy to shoot yourself in the foot here if you're not careful!

        Args:
            input (Union[str, list, torch.Tensor]): The input - either a string or a tensor of tokens. If tokens, should be a tensor of shape [pos] or [1, pos]
            prepend_bos (bool, optional): Whether to prepend a BOS token. Only applies if input is a string. Defaults to True.

        Returns:
            str_tokens: List of individual tokens as strings
        """
        if isinstance(input, list):
            return list(
                map(lambda tokens: self.to_str_tokens(tokens, prepend_bos), input)
            )  # type: ignore
        elif isinstance(input, str):
            tokens = self.to_tokens(input, prepend_bos=prepend_bos)[0]
        elif isinstance(input, torch.Tensor):
            tokens = input
            tokens = tokens.squeeze()  # Get rid of a trivial batch dimension
            assert (
                tokens.dim() == 1
            ), f"Invalid tokens input to to_str_tokens, has shape: {tokens.shape}"
        elif isinstance(input, np.ndarray):
            tokens = input
            tokens = tokens.squeeze()  # Get rid of a trivial batch dimension
            assert (
                tokens.ndim == 1
            ), f"Invalid tokens input to to_str_tokens, has shape: {tokens.shape}"
        else:
            raise ValueError(f"Invalid input type to to_str_tokens: {type(input)}")
        str_tokens = self.tokenizer.batch_decode(
            tokens, clean_up_tokenization_spaces=False
        )
        return str_tokens

    def to_single_token(self, string):
        """Maps a string that makes up a single token to the id for that token. Raises an error for strings that are not a single token! If uncertain use to_tokens"""

        # We use the to_tokens method, do not append a BOS token
        token = self.to_tokens(string, prepend_bos=False).squeeze()
        # If token shape is non-empty, raise error
        assert not token.shape, f"Input string: {string} is not a single token!"
        return token.item()

    def get_token_position(
        self,
        single_token: Union[str, int],
        tokens: Union[str, Union[TT["pos"], TT[1, "pos"]]],
        mode="first",
        prepend_bos=True,
    ):
        """
        Get the position of a single_token in a sequence of tokens.

        Gotcha: If you're inputting a string, it'll automatically be tokenized. Be careful about prepend_bos is true or false! When a string is input to the model, a BOS (beginning of sequence) token is prepended by default when the string is tokenized. But this should only be done at the START of the input, not when inputting part of the prompt. If you're getting weird off-by-one errors, check carefully for what the setting should be!

        Args:
            single_token (Union[str, int]): The token to search for. Can
                be a token index, or a string (but the string must correspond to a
                single token)
            tokens (Union[str, torch.Tensor]): The sequence of tokens to
                search in. Can be a string or a rank 1 tensor or a rank 2 tensor
                with a dummy batch dimension.
            mode (str, optional): If there are multiple matches, which match to return. Supports "first" or "last". Defaults to "first".
            prepend_bos (bool): Prepends a BOS (beginning of sequence) token when tokenizing a string. Only matters when inputting a string to
                the function, otherwise ignored.
        """
        if isinstance(tokens, str):
            # If the tokens are a string, convert to tensor
            tokens = self.to_tokens(tokens, prepend_bos=prepend_bos)

        if len(tokens.shape) == 2:
            # If the tokens have shape [1, seq_len], flatten to [seq_len]
            assert (
                tokens.shape[0] == 1
            ), f"If tokens are rank two, they must have shape [1, seq_len], not {tokens.shape}"
            tokens = tokens[0]

        if isinstance(single_token, str):
            # If the single token is a string, convert to an integer
            single_token = self.to_single_token(single_token)
        elif isinstance(single_token, torch.Tensor):
            single_token = single_token.item()

        indices = torch.arange(len(tokens))[tokens == single_token]
        assert len(indices) > 0, f"The token does not occur in the prompt"
        if mode == "first":
            return indices[0].item()
        elif mode == "last":
            return indices[-1].item()
        else:
            raise ValueError(f"mode must be 'first' or 'last', not {mode}")

    def tokens_to_residual_directions(
        self, tokens: Union[str, int, TT[()], TT["position"], TT["batch", "position"]]
    ) -> Union[
        TT["d_model"], TT["position", "d_model"], TT["batch", "position", "d_model"]
    ]:
        """Maps tokens to a tensor with the unembedding vector for those tokens, ie the vector in the residual stream that we dot with to the get the logit for that token.

        WARNING: If you use this without folding in LayerNorm, the results will be misleading and may be incorrect, as the LN weights change the unembed map. This is done automatically with the fold_ln flag on from_pretrained

        WARNING 2: LayerNorm scaling will scale up or down the effective direction in the residual stream for each output token on any given input token position. ActivationCache.apply_ln_to_stack will apply the appropriate scaling to these directions.

        Args:
            tokens (Union[str, int, torch.Tensor]): The token(s). If a single token, can be a single element tensor, an integer, or string. If string, will be mapped to a single token using to_single_token, and an error raised if it's multiple tokens.
            The method also works for a batch of input tokens

        Returns:
            residual_direction torch.Tensor: The unembedding vector for the token(s), a stack of [d_model] tensor.
        """
        if isinstance(tokens, torch.Tensor) and tokens.numel() > 1:
            # If the tokens are a tensor, and have more than one element, assume they are a batch of tokens
            residual_directions = self.W_U[:, tokens]
            residual_directions = einops.rearrange(
                residual_directions, "d_model ... -> ... d_model"
            )
            return residual_directions
        else:
            # Otherwise there is a single token
            if isinstance(tokens, str):
                token = self.to_single_token(tokens)
            elif isinstance(tokens, int):
                token = tokens
            elif isinstance(tokens, torch.Tensor) and tokens.numel() == 1:
                token = tokens.item()
            else:
                raise ValueError(f"Invalid token type: {type(tokens)}")
            residual_direction = self.W_U[:, token]
            return residual_direction

    def to(self, device_or_dtype):
        """
        Wrapper around to that also changes self.cfg.device if it's a torch.device or string. If torch.dtype, just passes through
        """
        if isinstance(device_or_dtype, torch.device):
            self.cfg.device = device_or_dtype.type
            logging.info("Moving model to device: ", self.cfg.device)
        elif isinstance(device_or_dtype, str):
            self.cfg.device = device_or_dtype
            logging.info("Moving model to device: ", self.cfg.device)
        elif isinstance(device_or_dtype, torch.dtype):
            logging.info("Changing model dtype to", device_or_dtype)
        return nn.Module.to(self, device_or_dtype)

    def cuda(self):
        # Wrapper around cuda that also changes self.cfg.device
        return self.to("cuda")

    def cpu(self):
        # Wrapper around cuda that also changes self.cfg.device
        return self.to("cpu")

    # written in this style because this guarantees that [self] isn't set inside here
    @classmethod
    def from_pretrained(
        cls,
        model_name: str,
        fold_ln=True,
        center_writing_weights=True,
        center_unembed=True,
        refactor_factored_attn_matrices=False,
        checkpoint_index=None,
        checkpoint_value=None,
        hf_model=None,
        device=None,
        move_state_dict_to_device=True,
        **model_kwargs,
    ):
        """Class method to load in a pretrained model weights to the EasyTransformer format and optionally to do some processing to make the model easier to interpret. Currently supports loading from most autoregressive HuggingFace models (GPT2, GPTNeo, GPTJ, OPT) and from a range of toy models and SoLU models trained by me (Neel Nanda).

        Also supports loading from a checkpoint for checkpointed models (currently, models trained by me (NeelNanda) and the stanford-crfm models). These can either be determined by the checkpoint index (the index of the checkpoint in the checkpoint list) or by the checkpoint value (the value of the checkpoint, eg 1000 for a checkpoint taken at step 1000 or after 1000 tokens. Each model has checkpoints labelled with exactly one of labels and steps). If neither is specified the final model is loaded. If both are specified, the checkpoint index is used.

        See load_and_process_state_dict for details on the processing (folding layer norm, centering the unembedding and centering the writing weights)

        Args:
            model_name (str): The model name - must be an element of OFFICIAL_MODEL_NAMES or an alias of one.
            fold_ln (bool, optional): Whether to fold in the LayerNorm weights to the
                subsequent linear layer. This does not change the computation.
                Defaults to True.
            center_writing_weights (bool, optional): Whether to center weights
            writing to
                the residual stream (ie set mean to be zero). Due to LayerNorm
                this doesn't change the computation. Defaults to True.
            center_unembed (bool, optional): Whether to center W_U (ie set mean
            to be zero).
                Softmax is translation invariant so this doesn't affect log
                probs or loss, but does change logits. Defaults to True.
            refactor_factored_attn_matrices (bool, optional): Whether to convert the factored
                matrices (W_Q & W_K, and W_O & W_V) to be "even". Defaults to False
            checkpoint_index (int, optional): If loading from a checkpoint, the index of
                the checkpoint to load. Defaults to None.
            checkpoint_value (int, optional): If loading from a checkpoint, the value of
                the checkpoint to load, ie the step or token number (each model
                has checkpoints labelled with exactly one of these). Defaults to
                None.
            hf_model (AutoModelForCausalLM, optional): If you have already loaded in the
                HuggingFace model, you can pass it in here rather than needing
                to recreate the object. Defaults to None.
            device (str, optional): The device to load the model onto. By
                default will load to CUDA if available, else CPU.
            move_state_dict_to_device (bool): Whether to move the state dict to the
                relevant device before processing and loading in the weights.
                Defaults to True.
            model_kwargs (dict, optional): Any additional kwargs to pass to the
                EasyTransformer initialization.
        """
        logging.info(f"Loading model: {model_name}")

        # Get the model name used in HuggingFace, rather than the alias.
        official_model_name = loading.get_official_model_name(model_name)

        # Load the config into an EasyTransformerConfig object If loading from a
        # checkpoint, the config object will contain the information about the
        # checkpoint
        cfg = loading.get_pretrained_model_config(
            official_model_name,
            checkpoint_index=checkpoint_index,
            checkpoint_value=checkpoint_value,
            fold_ln=fold_ln,
            device=device,
        )

        # Get the state dict of the model (ie a mapping of parameter names to tensors), processed to match the EasyTransformer parameter names.
        state_dict = loading.get_pretrained_state_dict(
            official_model_name, cfg, hf_model
        )

        # Create the EasyTransformer object
        model = cls(cfg, **model_kwargs)

        model.load_and_process_state_dict(
            state_dict,
            fold_ln=fold_ln,
            center_writing_weights=center_writing_weights,
            center_unembed=center_unembed,
            refactor_factored_attn_matrices=refactor_factored_attn_matrices,
            move_state_dict_to_device=move_state_dict_to_device,
        )

        logging.info(
            f"Finished loading pretrained model {model_name} into EasyTransformer!"
        )

        return model

    def init_weights(self):
        """
        Initialize weights matrices with a normal of std=initializer_range (default=0.02). This roughly follows the GPT-2 paper's scheme (but with truncation, and not halving the std for W_pos).

        LayerNorm weights are already initialized to 1.0, and all biases are initialized to 0.0 (including LayerNorm), so this just initializes weight matrices.

        Weight matrices are set to empty by default (to save space + compute, since they're the bulk of the parameters), so it is important to call this if you are not loading in pretrained weights! Note that this function assumes that weight names being with W_

        Set seed here to ensure determinism.

        This does NOT follow the PyTorch scheme, which as far as I can tell is super out of date but no one has gotten round to updating it?
        https://github.com/pytorch/pytorch/issues/18182

        PyTorch Transformers are especially bad - TransformerEncoder initializes all layers to the exact same weights?! https://github.com/pytorch/pytorch/issues/72253

        The best paper I've found on transformer initialization is the muP paper, but haven't integrated those ideas yet: https://arxiv.org/abs/2203.03466
        """

        if self.cfg.seed is not None:
            torch.manual_seed(self.cfg.seed)

        for name, param in self.named_parameters():
            if "W_" in name:
                nn.init.normal_(param, std=self.cfg.initializer_range)

    def load_and_process_state_dict(
        self,
        state_dict: Dict[str, torch.Tensor],
        fold_ln: bool = True,
        center_writing_weights: bool = True,
        center_unembed: bool = True,
        refactor_factored_attn_matrices: bool = False,
        move_state_dict_to_device: bool = True,
    ):
        """Method to load a state dict into the model, and to apply processing to simplify it. The state dict is assumed to be in the EasyTransformer format.

        See the relevant method (same name as the flag) for more details on the folding, centering and processing flags.

        Args:
            state_dict (dict): The state dict of the model, in EasyTransformer format
            fold_ln (bool, optional): Whether to fold in the LayerNorm weights to the
                subsequent linear layer. This does not change the computation. Defaults to True.
            center_writing_weights (bool, optional): Whether to center weights writing to the
                residual stream (ie set mean to be zero). Due to LayerNorm this doesn't change the computation. Defaults to True.
            center_unembed (bool, optional): Whether to center W_U (ie set mean to be zero).
                Softmax is translation invariant so this doesn't affect log probs or loss, but does change logits. Defaults to True.
            refactor_factored_attn_matrices (bool, optional): Whether to convert the factored
                matrices (W_Q & W_K, and W_O & W_V) to be "even". Defaults to False
            move_state_dict_to_device (bool, optional): Whether to move the state dict to the device of the model. Defaults to True.
        """

        if move_state_dict_to_device:
            state_dict = {k: v.to(self.cfg.device) for k, v in state_dict.items()}
        state_dict = self.fill_missing_keys(state_dict)
        if fold_ln:
            if self.cfg.normalization_type not in ["LN", "LNPre"]:
                logging.warning(
                    "You are not using LayerNorm, so the layer norm weights can't be folded! Skipping"
                )
            else:
                # Note - you can run fold_layer_norm while normalization_type is LN, but this is not advised! It mostly goes wrong when you're training the model.
                state_dict = self.fold_layer_norm(state_dict)
        if center_writing_weights:
            if self.cfg.normalization_type not in ["LN", "LNPre"]:
                logging.warning(
                    "You are not using LayerNorm, so the writing weights can't be centered! Skipping"
                )
            elif self.cfg.final_rms:
                logging.warning(
                    "This model is using final RMS normalization, so the writing weights can't be centered! Skipping"
                )
            else:
                state_dict = self.center_writing_weights(state_dict)
        if center_unembed:
            state_dict = self.center_unembed(state_dict)
        if refactor_factored_attn_matrices:
            state_dict = self.refactor_factored_attn_matrices(state_dict)
        self.load_state_dict(state_dict)

    def fill_missing_keys(self, state_dict):
        """Takes in a state dict from a pretrained model, and fills in any missing keys with the default initialization.

        This function is assumed to be run before weights are initialized.

        Args:
            state_dict (dict): State dict from a pretrained model

        Returns:
            dict: State dict with missing keys filled in
        """
        # Get the default state dict
        default_state_dict = self.state_dict()
        # Get the keys that are missing from the pretrained model
        missing_keys = set(default_state_dict.keys()) - set(state_dict.keys())
        # Fill in the missing keys with the default initialization
        for key in missing_keys:
            if "hf_model" in key:
                # Skip keys that are from the HuggingFace model, if loading from HF.
                continue
            if "W_" in key:
                logging.warning(
                    "Missing key for a weight matrix in pretrained, filled in with an empty tensor: {}".format(
                        key
                    )
                )
            state_dict[key] = default_state_dict[key]
        return state_dict

    def fold_layer_norm(self, state_dict: Dict[str, torch.Tensor]):
        """Takes in a state dict from a pretrained model, formatted to be consistent with EasyTransformer but with LayerNorm weights and biases. Folds these into the neighbouring weights. See EasyTransformerConfig for more details

        Args:
            state_dict (Dict[str, torch.Tensor]): State dict of pretrained model
        """
        for l in range(self.cfg.n_layers):
            # Fold ln1 into attention - it's important to fold biases first,
            # since biases depend on weights but not vice versa
            # The various indexing is just to broadcast ln.b and ln.w along every axis other than d_model. Each weight matrix right multiplies.
            # To fold in the bias, we use the W_ matrix to map it to the hidden space of the layer, so we need to sum along axis -2, which is the residual stream space axis.
            state_dict[f"blocks.{l}.attn.b_Q"] = state_dict[f"blocks.{l}.attn.b_Q"] + (
                state_dict[f"blocks.{l}.attn.W_Q"]
                * state_dict[f"blocks.{l}.ln1.b"][None, :, None]
            ).sum(-2)
            state_dict[f"blocks.{l}.attn.b_K"] = state_dict[f"blocks.{l}.attn.b_K"] + (
                state_dict[f"blocks.{l}.attn.W_K"]
                * state_dict[f"blocks.{l}.ln1.b"][None, :, None]
            ).sum(-2)
            state_dict[f"blocks.{l}.attn.b_V"] = state_dict[f"blocks.{l}.attn.b_V"] + (
                state_dict[f"blocks.{l}.attn.W_V"]
                * state_dict[f"blocks.{l}.ln1.b"][None, :, None]
            ).sum(-2)

            state_dict[f"blocks.{l}.attn.W_Q"] = (
                state_dict[f"blocks.{l}.attn.W_Q"]
                * state_dict[f"blocks.{l}.ln1.w"][None, :, None]
            )
            state_dict[f"blocks.{l}.attn.W_K"] = (
                state_dict[f"blocks.{l}.attn.W_K"]
                * state_dict[f"blocks.{l}.ln1.w"][None, :, None]
            )
            state_dict[f"blocks.{l}.attn.W_V"] = (
                state_dict[f"blocks.{l}.attn.W_V"]
                * state_dict[f"blocks.{l}.ln1.w"][None, :, None]
            )
            del (
                state_dict[f"blocks.{l}.ln1.w"],
                state_dict[f"blocks.{l}.ln1.b"],
            )

            # Fold ln2 into MLP
            if not self.cfg.attn_only:
                state_dict[f"blocks.{l}.mlp.b_in"] = state_dict[
                    f"blocks.{l}.mlp.b_in"
                ] + (
                    state_dict[f"blocks.{l}.mlp.W_in"]
                    * state_dict[f"blocks.{l}.ln2.b"][:, None]
                ).sum(
                    -2
                )
                state_dict[f"blocks.{l}.mlp.W_in"] = (
                    state_dict[f"blocks.{l}.mlp.W_in"]
                    * state_dict[f"blocks.{l}.ln2.w"][:, None]
                )
                del state_dict[f"blocks.{l}.ln2.w"], state_dict[f"blocks.{l}.ln2.b"]

                if self.cfg.act_fn.startswith("solu"):
                    # Fold ln3 into activation
                    state_dict[f"blocks.{l}.mlp.b_out"] = state_dict[
                        f"blocks.{l}.mlp.b_out"
                    ] + (
                        state_dict[f"blocks.{l}.mlp.W_out"]
                        * state_dict[f"blocks.{l}.mlp.ln.b"][:, None]
                    ).sum(
                        -2
                    )
                    state_dict[f"blocks.{l}.mlp.W_out"] = (
                        state_dict[f"blocks.{l}.mlp.W_out"]
                        * state_dict[f"blocks.{l}.mlp.ln.w"][:, None]
                    )
                    del (
                        state_dict[f"blocks.{l}.mlp.ln.w"],
                        state_dict[f"blocks.{l}.mlp.ln.b"],
                    )
        # Fold ln_final into Unembed
        if not self.cfg.final_rms:
            # Dumb bug from my old SoLU training code, some models have RMSNorm instead of LayerNorm pre unembed.
            state_dict[f"unembed.b_U"] = state_dict[f"unembed.b_U"] + (
                state_dict[f"unembed.W_U"] * state_dict[f"ln_final.b"][:, None]
            ).sum(dim=-2)
            del state_dict[f"ln_final.b"]
        state_dict[f"unembed.W_U"] = (
            state_dict[f"unembed.W_U"] * state_dict[f"ln_final.w"][:, None]
        )
        del state_dict[f"ln_final.w"]
        return state_dict

    def center_writing_weights(self, state_dict: Dict[str, torch.Tensor]):
        """Centers the weights of the model that write to the residual stream - W_out, W_E, W_pos and W_out. This is done by subtracting the mean of the weights from the weights themselves. This is done in-place. See fold_layer_norm for more details."""
        state_dict["embed.W_E"] = state_dict["embed.W_E"] - state_dict[
            "embed.W_E"
        ].mean(-1, keepdim=True)
        if self.cfg.positional_embedding_type != "rotary":
            state_dict["pos_embed.W_pos"] = state_dict["pos_embed.W_pos"] - state_dict[
                "pos_embed.W_pos"
            ].mean(-1, keepdim=True)
        for l in range(self.cfg.n_layers):
            state_dict[f"blocks.{l}.attn.W_O"] = state_dict[
                f"blocks.{l}.attn.W_O"
            ] - state_dict[f"blocks.{l}.attn.W_O"].mean(
                -1, keepdim=True
            )  # W_O is [head_index, d_model, d_head]
            state_dict[f"blocks.{l}.attn.b_O"] = (
                state_dict[f"blocks.{l}.attn.b_O"]
                - state_dict[f"blocks.{l}.attn.b_O"].mean()
            )  # b_O is [d_model]
            if not self.cfg.attn_only:
                state_dict[f"blocks.{l}.mlp.W_out"] = state_dict[
                    f"blocks.{l}.mlp.W_out"
                ] - state_dict[f"blocks.{l}.mlp.W_out"].mean(-1, keepdim=True)
                state_dict[f"blocks.{l}.mlp.b_out"] = (
                    state_dict[f"blocks.{l}.mlp.b_out"]
                    - state_dict[f"blocks.{l}.mlp.b_out"].mean()
                )
        return state_dict

    def center_unembed(self, state_dict: Dict[str, torch.Tensor]):
        """Centers the unembedding weights W_U. This is done by subtracting the mean of the weights from the weights themselves. This is done in-place. As softmax is translation invariant, this changes the logits but not the log probs, and makes the model logits (slightly) more interpretable - when trying to understand how components contribute to the logits, we'll be less misled by components that just add something to every logit."""
        state_dict["unembed.W_U"] = state_dict["unembed.W_U"] - state_dict[
            "unembed.W_U"
        ].mean(-1, keepdim=True)
        state_dict["unembed.b_U"] = (
            state_dict["unembed.b_U"] - state_dict["unembed.b_U"].mean()
        )
        return state_dict

    def refactor_factored_attn_matrices(self, state_dict: Dict[str, torch.Tensor]):
        """
        Experimental method for managing queries, keys and values. As argued in [A Mathematical Framework for Transformer Circuits](https://transformer-circuits.pub/2021/framework/index.html), queries, keys and values are somewhat arbitrary intermediate terms when computing with the low rank factored matrices W_QK = W_Q @ W_K.T and W_OV = W_V @ W_O, and these matrices are the only thing determining head behaviour. But there are many ways to find a low rank factorization to a given matrix, and hopefully some of these are more interpretable than others! This method is one attempt, which makes all of the matrices have orthogonal rows or columns, W_O into a rotation and W_Q and W_K having the nth column in each having the same norm. The formula is $W_V = U @ S,W_O=Vh.T,W_Q=U@S.sqrt(),W_K=Vh@S.sqrt()$.

        More details:

        If W_OV = U @ S @ Vh.T in its singular value decomposition, (where S is in R^d_head not R^d_model, as W_OV is low rank), W_OV = (U @ S) @ (Vh.T) is an equivalent low rank factorisation, where rows/columns of each matrix are orthogonal! So setting $W_V=US$ and $W_O=Vh.T$ works just as well. I *think* this is a more interpretable setup, because now $W_O$ is just a rotation, and doesn't change the norm, so $z$ has the same norm as the result of the head.

        For $W_QK = W_Q @ W_K.T$ we use the refactor $W_Q = U @ S.sqrt()$ and $W_K = Vh @ S.sqrt()$, which is also equivalent ($S==S.sqrt() @ S.sqrt()$ as $S$ is diagonal). Here we keep the matrices as having the same norm, since there's not an obvious asymmetry between the keys and queries.

        Biases are more fiddly to deal with. For OV it's pretty easy - we just need (x @ W_V + b_V) @ W_O + b_O to be preserved, so we can set b_V' = 0. and b_O' = b_V @ W_O + b_O (note that b_V in R^{head_index x d_head} while b_O in R^{d_model}, so we need to sum b_V @ W_O along the head_index dimension too).

        For QK it's messy - we need to preserve the bilinear form of (x @ W_Q +
        b_Q) * (y @ W_K + b_K), which is fairly messy. To deal with the biases,
        we concatenate them to W_Q and W_K to simulate a d_model+1 dimensional
        input (whose final coordinate is always 1), do the SVD factorization on
        this effective matrix, then separate out into final weights and biases


        """
        for l in range(self.cfg.n_layers):
            # W_QK = W_Q @ W_K.T
            # Concatenate biases to make a d_model+1 input dimension
            W_Q_eff = torch.cat(
                [
                    state_dict[f"blocks.{l}.attn.W_Q"],
                    state_dict[f"blocks.{l}.attn.b_Q"][:, None, :],
                ],
                dim=1,
            )
            W_K_eff = torch.cat(
                [
                    state_dict[f"blocks.{l}.attn.W_K"],
                    state_dict[f"blocks.{l}.attn.b_K"][:, None, :],
                ],
                dim=1,
            )

            W_Q_eff_even, W_K_eff_even_T = (
                FactoredMatrix(W_Q_eff, W_K_eff.transpose(-1, -2)).make_even().pair
            )
            W_K_eff_even = W_K_eff_even_T.transpose(-1, -2)

            state_dict[f"blocks.{l}.attn.W_Q"] = W_Q_eff_even[:, :-1, :]
            state_dict[f"blocks.{l}.attn.b_Q"] = W_Q_eff_even[:, -1, :]
            state_dict[f"blocks.{l}.attn.W_K"] = W_K_eff_even[:, :-1, :]
            state_dict[f"blocks.{l}.attn.b_K"] = W_K_eff_even[:, -1, :]

            # W_OV = W_V @ W_O
            W_V = state_dict[f"blocks.{l}.attn.W_V"]
            W_O = state_dict[f"blocks.{l}.attn.W_O"]

            # Factors the bias to be consistent.
            b_V = state_dict[f"blocks.{l}.attn.b_V"]
            b_O = state_dict[f"blocks.{l}.attn.b_O"]
            effective_bias = b_O + einsum(
                "head_index d_head, head_index d_head d_model -> d_model", b_V, W_O
            )
            state_dict[f"blocks.{l}.attn.b_V"] = torch.zeros_like(b_V)
            state_dict[f"blocks.{l}.attn.b_O"] = effective_bias

            # Helper class to efficiently deal with low rank factored matrices.
            W_OV = FactoredMatrix(W_V, W_O)
            U, S, Vh = W_OV.svd()
            state_dict[f"blocks.{l}.attn.W_V"] = U @ S.diag_embed()
            state_dict[f"blocks.{l}.attn.W_O"] = utils.transpose(Vh)

        return state_dict

    def set_use_attn_result(self, use_attn_result):
        """
        Toggles whether to explicitly calculate and expose the result for each attention head - useful for interpretability but can easily burn through GPU memory.
        """
        self.cfg.use_attn_result = use_attn_result

    def process_weights_(
        self,
        fold_ln: bool = True,
        center_writing_weights: bool = True,
        center_unembed: bool = True,
        refactor_factored_attn_matrices: bool = False,
        move_state_dict_to_device: bool = True,
    ):
        """
        Wrapper around load_and_process_state_dict to allow for in-place processing of the weights. This is useful if using EasyTransformer for training, if we then want to analyse a cleaner version of the same model.
        """
        state_dict = self.state_dict()
        if fold_ln and self.cfg.normalization_type == "LN":
            # If we're folding the LN into the weights, we need to replace all of the layernorm layers with LayerNormPres, which do not have learnable parameters.
            # This is somewhat hacky, but it's the easiest way to do it.
            self.cfg.normalization_type = "LNPre"
            self.ln_final = LayerNormPre(self.cfg)
            for layer in self.blocks:
                layer.ln1 = LayerNormPre(self.cfg)
                layer.ln2 = LayerNormPre(self.cfg)
                if self.cfg.act_fn.endswith("_ln"):
                    layer.mlp.ln = LayerNormPre(self.cfg)

        self.load_and_process_state_dict(
            state_dict,
            fold_ln=fold_ln,
            center_writing_weights=center_writing_weights,
            center_unembed=center_unembed,
            refactor_factored_attn_matrices=refactor_factored_attn_matrices,
            move_state_dict_to_device=move_state_dict_to_device,
        )

    @torch.inference_mode()
    def generate(
        self,
        input: Union[str, TT["batch", "pos"]] = "",
        max_new_tokens: int = 10,
        stop_at_eos: bool = True,
        eos_token_id: Optional[int] = None,
        do_sample: bool = False,
        top_k: Optional[int] = None,
        top_p: Optional[float] = None,
        temperature: float = 1.0,
        freq_penalty: float = 0.0,
        num_return_sequences: int = 1,
        use_past_kv_cache: bool = True,
        prepend_bos=True,
        return_type: Optional[str] = "input",
    ) -> TT["batch", "pos + new_tokens"]:
        """
        Sample tokens from the model until the model outputs eos_token or max_new_tokens is reached.

        To avoid fiddling with ragged tensors, if we input a batch of text and some sequences finish (by producing an EOT token), we keep running the model on the entire batch, but throw away the output for a finished sequence and just keep adding EOTs to pad.

        This supports entering a single string, but not a list of strings - if the strings don't tokenize to exactly the same length, this gets messy. If that functionality is needed, convert them to a batch of tokens and input that instead.

        Args:
            input (int): Either a batch of tokens ([batch, pos]) or a text string (this will be converted to a batch of tokens with batch size 1)
            max_new_tokens (int): Maximum number of tokens to generate
            stop_at_eos (bool): If True, stop generating tokens when the model outputs eos_token
            eos_token_id (int, *optional*): The token ID to use for end of sentence. If None, use the tokenizer's eos_token_id - required if using stop_at_eos
            do_sample (bool): If True, sample from the model's output distribution. Otherwise, use greedy search (take the max logit each time).
            top_k (int): Number of tokens to sample from. If None, sample from all tokens
            top_p (float): Probability mass to sample from. If 1.0, sample from all tokens. If <1.0, we take the top tokens with cumulative probability >= top_p
            temperature (float): Temperature for sampling. Higher values will make the model more random (limit of temp -> 0 is just taking the top token, limit of temp -> inf is sampling from a uniform distribution)
            freq_penalty (float): Frequency penalty for sampling - how much to penalise previous tokens. Higher values will make the model more random
            use_past_kv_cache (bool): If True, create and use cache to speed up generation
            prepend_bos (bool): If True, prepend the model's bos_token_id to the input, if it's a string. Irrelevant if input is a tensor.
            return_type (str, *optional*): The type of the output to return - either a string (str), a tensor of tokens (tensor) or whatever the format of the input was (input).
        Returns:
            outputs (torch.Tensor): [batch, pos + max_new_tokens], generated sequence of new tokens - by default returns same type as input
        """
        if type(input) == str:
            # If text, convert to tokens (batch_size=1)
            assert (
                self.tokenizer is not None
            ), "Must provide a tokenizer if passing a string to the model"
            tokens = self.to_tokens(input, prepend_bos=prepend_bos)
        else:
            tokens = input

        if return_type == "input":
            if type(input) == str:
                return_type = "str"
            else:
                return_type = "tensor"

        assert isinstance(tokens, torch.Tensor)
        batch_size, ctx_length = tokens.shape
        tokens = tokens.to(self.cfg.device)
        if use_past_kv_cache:
            past_kv_cache = EasyTransformerKeyValueCache.init_cache(
                self.cfg, self.cfg.device, batch_size
            )
        else:
            past_kv_cache = None

        if stop_at_eos and eos_token_id is None:
            assert (
                self.tokenizer is not None and self.tokenizer.eos_token_id is not None
            ), "Must pass a eos_token_id if stop_at_eos is True and tokenizer is None or has no eos_token_id"

            eos_token_id = self.tokenizer.eos_token_id

        # An array to track which sequences in the batch have finished.
        finished_sequences = torch.zeros(
            batch_size, dtype=torch.bool, device=self.cfg.device
        )

        # Currently nothing in EasyTransformer changes with eval, but this is here in case that changes in the future
        self.eval()
        for index in tqdm.tqdm(range(max_new_tokens)):
            # While generating, we keep generating logits, throw away all but the final logits, and then use those logits to sample from the distribution
            # We keep adding the sampled tokens to the end of tokens.
            if use_past_kv_cache:
                # We just take the final tokens, as a [batch, 1] tensor
                if index > 0:
                    logits = self.forward(
                        tokens[:, -1:],
                        return_type="logits",
                        past_kv_cache=past_kv_cache,
                    )
                else:
                    logits = self.forward(
                        tokens, return_type="logits", past_kv_cache=past_kv_cache
                    )

            else:
                # We input the entire sequence, as a [batch, pos] tensor, since we aren't using the cache
                logits = self.forward(tokens, return_type="logits")
            final_logits = logits[:, -1, :]

            sampled_tokens = utils.sample_logits(
                final_logits,
                top_k=top_k,
                top_p=top_p,
                temperature=temperature,
                freq_penalty=freq_penalty,
                tokens=tokens,
            )

            if stop_at_eos:
                # For all unfinished sequences, add on the next token. If a sequence finished, we throw away the generated token and instead add an EOS token to pad.
                sampled_tokens[finished_sequences] = eos_token_id
                finished_sequences.logical_or_(sampled_tokens == eos_token_id)

            tokens = torch.cat([tokens, sampled_tokens.unsqueeze(-1)], dim=-1)

            if stop_at_eos and finished_sequences.all():
                break

        if return_type == "str":
            if prepend_bos:
                # If we prepended a BOS token, remove it when returning output.
                return self.tokenizer.decode(tokens[0, 1:])
            else:
                return self.tokenizer.decode(tokens[0])

        else:
            return tokens

    # Give access to all weights as properties.
    @property
    def W_U(self) -> TT["d_model", "d_vocab"]:
        """
        Convenience to get the unembedding matrix (ie the linear map from the final residual stream to the output logits)
        """
        return self.unembed.W_U

    @property
    def b_U(self) -> TT["d_vocab"]:
        return self.unembed.b_U

    @property
    def W_E(self) -> TT["d_vocab", "d_model"]:
        """
        Convenience to get the embedding matrix
        """
        return self.embed.W_E

    @property
    def W_pos(self) -> TT["n_ctx", "d_model"]:
        """
        Convenience function to get the positional embedding. Only works on models with absolute positional embeddings!
        """
        return self.pos_embed.W_pos

    @property
    def W_E_pos(self) -> TT["d_vocab + n_ctx", "d_model"]:
        """
        Concatenated W_E and W_pos. Used as a full (overcomplete) basis of the input space, useful for full QK and full OV circuits.
        """
        return torch.cat([self.W_E, self.W_pos], dim=1)

    # Layer-specific weights are stacked into one massive tensor and given as properties for convenience and a cache is used to avoid repeated computation. Often a useful convenience when we want to do analysis on weights across all layers. If GPU memory is a bottleneck, don't use these properties!

    @property
    @lru_cache(maxsize=None)
    def W_K(self) -> TT["n_layers", "n_heads", "d_model", "d_head"]:
        """Stacks the key weights across all layers"""
        return torch.stack([block.attn.W_K for block in self.blocks], dim=0)

    @property
    @lru_cache(maxsize=None)
    def W_Q(self) -> TT["n_layers", "n_heads", "d_model", "d_head"]:
        """Stacks the query weights across all layers"""
        return torch.stack([block.attn.W_Q for block in self.blocks], dim=0)

    @property
    @lru_cache(maxsize=None)
    def W_V(self) -> TT["n_layers", "n_heads", "d_model", "d_head"]:
        """Stacks the value weights across all layers"""
        return torch.stack([block.attn.W_V for block in self.blocks], dim=0)

    @property
    @lru_cache(maxsize=None)
    def W_O(self) -> TT["n_layers", "n_heads", "d_head", "d_model"]:
        """Stacks the attn output weights across all layers"""
        return torch.stack([block.attn.W_O for block in self.blocks], dim=0)

    @property
    @lru_cache(maxsize=None)
    def W_in(self) -> TT["n_layers", "d_model", "d_mlp"]:
        """Stacks the MLP input weights across all layers"""
        return torch.stack([block.mlp.W_in for block in self.blocks], dim=0)

    @property
    @lru_cache(maxsize=None)
    def W_out(self) -> TT["n_layers", "d_mlp", "d_model"]:
        """Stacks the MLP output weights across all layers"""
        return torch.stack([block.mlp.W_out for block in self.blocks], dim=0)

    @property
    @lru_cache(maxsize=None)
    def b_K(self) -> TT["n_layers", "n_heads", "d_head"]:
        """Stacks the key biases across all layers"""
        return torch.stack([block.attn.b_K for block in self.blocks], dim=0)

    @property
    @lru_cache(maxsize=None)
    def b_Q(self) -> TT["n_layers", "n_heads", "d_head"]:
        """Stacks the query biases across all layers"""
        return torch.stack([block.attn.b_Q for block in self.blocks], dim=0)

    @property
    @lru_cache(maxsize=None)
    def b_V(self) -> TT["n_layers", "n_heads", "d_head"]:
        """Stacks the value biases across all layers"""
        return torch.stack([block.attn.b_V for block in self.blocks], dim=0)

    @property
    @lru_cache(maxsize=None)
    def b_O(self) -> TT["n_layers", "d_model"]:
        """Stacks the attn output biases across all layers"""
        return torch.stack([block.attn.b_O for block in self.blocks], dim=0)

    @property
    @lru_cache(maxsize=None)
    def b_in(self) -> TT["n_layers", "d_mlp"]:
        """Stacks the MLP input biases across all layers"""
        return torch.stack([block.mlp.b_in for block in self.blocks], dim=0)

    @property
    @lru_cache(maxsize=None)
    def b_out(self) -> TT["n_layers", "d_model"]:
        """Stacks the MLP output biases across all layers"""
        return torch.stack([block.mlp.b_out for block in self.blocks], dim=0)

    @property
    def QK(self):
        return FactoredMatrix(self.W_Q, self.W_K.transpose(-2, -1))

    @property
    def OV(self):
        return FactoredMatrix(self.W_V, self.W_O)

    # Various utility functions
    def accumulated_bias(
        self, layer: int, mlp_input: bool = False, include_mlp_biases=True
    ) -> TT["layers_accumulated_over", "d_model"]:
        """Returns the accumulated bias from all layer outputs (ie the b_Os and b_outs), up to the input of layer L.

        Args:
            layer (int): Layer number, in [0, n_layers]. layer==0 means no layers, layer==n_layers means all layers.
            mlp_input (bool): If True, we take the bias up to the input of the MLP of layer L (ie we include the bias from the attention output of the current layer, otherwise just biases from previous layers)
            include_mlp_biases (bool): Whether to include the biases of MLP layers. Often useful to have as False if we're expanding attn_out into individual heads, but keeping mlp_out as is.
        Returns:
            bias (torch.Tensor): [d_model], accumulated bias
        """
        accumulated_bias = torch.zeros(self.cfg.d_model, device=self.cfg.device)

        for i in range(layer):
            accumulated_bias += self.blocks[i].attn.b_O
            if include_mlp_biases:
                accumulated_bias += self.blocks[i].mlp.b_out
        if mlp_input:
            assert (
                layer < self.cfg.n_layers
            ), "Cannot include attn_bias from beyond the final layer"
            accumulated_bias += self.blocks[layer].attn.b_O
        return accumulated_bias

    def all_composition_scores(
        self, mode
    ) -> TT["n_layers", "n_heads", "n_layers", "n_heads"]:
        """Returns the Composition scores for all pairs of heads, as a L1, H1, L2, H2 tensor (which is upper triangular on the first and third axes)

        mode is one of ["Q", "K", "V"]

        See https://transformer-circuits.pub/2021/framework/index.html#:~:text=The%20above%20diagram%20shows%20Q%2D%2C%20K%2D%2C%20and%20V%2DComposition for three metrics used
        """
        left = self.OV
        if mode == "Q":
            right = self.QK
        elif mode == "K":
            right = self.QK.T
        elif mode == "V":
            right = self.OV
        else:
            raise ValueError(f"mode must be one of ['Q', 'K', 'V'] not {mode}")

        scores = utils.composition_scores(left, right, broadcast_dims=True)
        # Mask scores to be zero for all pairs with the right head in the same layer or earlier layer than the left head.
        mask = (
            torch.arange(self.cfg.n_layers, device=self.cfg.device)[:, None, None, None]
            < torch.arange(self.cfg.n_layers, device=self.cfg.device)[
                None, None, :, None
            ]
        )
        scores = torch.where(mask, scores, torch.zeros_like(scores))
        return scores

    def all_head_labels(self):
        return [
            f"L{l}H{h}"
            for l in range(self.cfg.n_layers)
            for h in range(self.cfg.n_heads)
        ]<|MERGE_RESOLUTION|>--- conflicted
+++ resolved
@@ -23,11 +23,7 @@
 # Note - activation cache is used with run_with_cache, past_key_value_caching is used for generation.
 from easy_transformer.past_key_value_caching import EasyTransformerKeyValueCache
 
-<<<<<<< HEAD
 from . import hook_points
-=======
-from .hook_points import *
->>>>>>> b0157ace
 
 # Type alias for a single element tensor
 Loss = TT[()]
@@ -265,14 +261,7 @@
             if return_type == "logits":
                 return logits
             else:
-<<<<<<< HEAD
-                assert (
-                    not self.cfg.bert_family
-                ), "BERT-family models do not have a supported loss function"
-                loss = lm_cross_entropy_loss(logits, tokens)
-=======
                 loss = utils.lm_cross_entropy_loss(logits, tokens)
->>>>>>> b0157ace
                 if return_type == "loss":
                     return loss
                 elif return_type == "both":
