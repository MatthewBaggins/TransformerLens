import io
from logging import warning
from typing import Union, List
from site import PREFIXES
import warnings
import torch
import numpy as np
from tqdm import tqdm
import pandas as pd
from transformers import AutoTokenizer
import random
import re
import matplotlib.pyplot as plt
import random as rd
import copy

NAMES = [
    "Michael",
    "Christopher",
    "Jessica",
    "Matthew",
    "Ashley",
    "Jennifer",
    "Joshua",
    "Amanda",
    "Daniel",
    "David",
    "James",
    "Robert",
    "John",
    "Joseph",
    "Andrew",
    "Ryan",
    "Brandon",
    "Jason",
    "Justin",
    "Sarah",
    "William",
    "Jonathan",
    "Stephanie",
    "Brian",
    "Nicole",
    "Nicholas",
    "Anthony",
    "Heather",
    "Eric",
    "Elizabeth",
    "Adam",
    "Megan",
    "Melissa",
    "Kevin",
    "Steven",
    "Thomas",
    "Timothy",
    "Christina",
    "Kyle",
    "Rachel",
    "Laura",
    "Lauren",
    "Amber",
    "Brittany",
    "Danielle",
    "Richard",
    "Kimberly",
    "Jeffrey",
    "Amy",
    "Crystal",
    "Michelle",
    "Tiffany",
    "Jeremy",
    "Benjamin",
    "Mark",
    "Emily",
    "Aaron",
    "Charles",
    "Rebecca",
    "Jacob",
    "Stephen",
    "Patrick",
    "Sean",
    "Erin",
    "Jamie",
    "Kelly",
    "Samantha",
    "Nathan",
    "Sara",
    "Dustin",
    "Paul",
    "Angela",
    "Tyler",
    "Scott",
    "Katherine",
    "Andrea",
    "Gregory",
    "Erica",
    "Mary",
    "Travis",
    "Lisa",
    "Kenneth",
    "Bryan",
    "Lindsey",
    "Kristen",
    "Jose",
    "Alexander",
    "Jesse",
    "Katie",
    "Lindsay",
    "Shannon",
    "Vanessa",
    "Courtney",
    "Christine",
    "Alicia",
    "Cody",
    "Allison",
    "Bradley",
    "Samuel",
]

ABC_TEMPLATES = [
    "Then, [A], [B] and [C] went to the [PLACE]. [B] and [C] gave a [OBJECT] to [A]",
    "Afterwards [A], [B] and [C] went to the [PLACE]. [B] and [C] gave a [OBJECT] to [A]",
    "When [A], [B] and [C] arrived at the [PLACE], [B] and [C] gave a [OBJECT] to [A]",
    "Friends [A], [B] and [C] went to the [PLACE]. [B] and [C] gave a [OBJECT] to [A]",
]

BAC_TEMPLATES = [template.replace("[B]", "[A]", 1).replace("[A]", "[B]", 1) for template in ABC_TEMPLATES]

BABA_TEMPLATES = [
    "Then, [B] and [A] went to the [PLACE]. [B] gave a [OBJECT] to [A]",
    "Then, [B] and [A] had a lot of fun at the [PLACE]. [B] gave a [OBJECT] to [A]",
    "Then, [B] and [A] were working at the [PLACE]. [B] decided to give a [OBJECT] to [A]",
    "Then, [B] and [A] were thinking about going to the [PLACE]. [B] wanted to give a [OBJECT] to [A]",
    "Then, [B] and [A] had a long argument, and afterwards [B] said to [A]",
    "After [B] and [A] went to the [PLACE], [B] gave a [OBJECT] to [A]",
    "When [B] and [A] got a [OBJECT] at the [PLACE], [B] decided to give it to [A]",
    "When [B] and [A] got a [OBJECT] at the [PLACE], [B] decided to give the [OBJECT] to [A]",
    "While [B] and [A] were working at the [PLACE], [B] gave a [OBJECT] to [A]",
    "While [B] and [A] were commuting to the [PLACE], [B] gave a [OBJECT] to [A]",
    "After the lunch, [B] and [A] went to the [PLACE]. [B] gave a [OBJECT] to [A]",
    "Afterwards, [B] and [A] went to the [PLACE]. [B] gave a [OBJECT] to [A]",
    "Then, [B] and [A] had a long argument. Afterwards [B] said to [A]",
    "The [PLACE] [B] and [A] went to had a [OBJECT]. [B] gave it to [A]",
    "Friends [B] and [A] found a [OBJECT] at the [PLACE]. [B] gave it to [A]",
]

BABA_LONG_TEMPLATES = [
    "Then in the morning, [B] and [A] went to the [PLACE]. [B] gave a [OBJECT] to [A]",
    "Then in the morning, [B] and [A] had a lot of fun at the [PLACE]. [B] gave a [OBJECT] to [A]",
    "Then in the morning, [B] and [A] were working at the [PLACE]. [B] decided to give a [OBJECT] to [A]",
    "Then in the morning, [B] and [A] were thinking about going to the [PLACE]. [B] wanted to give a [OBJECT] to [A]",
    "Then in the morning, [B] and [A] had a long argument, and afterwards [B] said to [A]",
    "After taking a long break [B] and [A] went to the [PLACE], [B] gave a [OBJECT] to [A]",
    "When soon afterwards [B] and [A] got a [OBJECT] at the [PLACE], [B] decided to give it to [A]",
    "When soon afterwards [B] and [A] got a [OBJECT] at the [PLACE], [B] decided to give the [OBJECT] to [A]",
    "While spending time together [B] and [A] were working at the [PLACE], [B] gave a [OBJECT] to [A]",
    "While spending time together [B] and [A] were commuting to the [PLACE], [B] gave a [OBJECT] to [A]",
    "After the lunch in the afternoon, [B] and [A] went to the [PLACE]. [B] gave a [OBJECT] to [A]",
    "Afterwards, while spending time together [B] and [A] went to the [PLACE]. [B] gave a [OBJECT] to [A]",
    "Then in the morning afterwards, [B] and [A] had a long argument. Afterwards [B] said to [A]",
    "The local big [PLACE] [B] and [A] went to had a [OBJECT]. [B] gave it to [A]",
    "Friends separated at birth [B] and [A] found a [OBJECT] at the [PLACE]. [B] gave it to [A]",
]

BABA_LATE_IOS = [
    "Then, [B] and [A] went to the [PLACE]. [B] gave a [OBJECT] to [A]",
    "Then, [B] and [A] had a lot of fun at the [PLACE]. [B] gave a [OBJECT] to [A]",
    "Then, [B] and [A] were working at the [PLACE]. [B] decided to give a [OBJECT] to [A]",
    "Then, [B] and [A] were thinking about going to the [PLACE]. [B] wanted to give a [OBJECT] to [A]",
    "Then, [B] and [A] had a long argument and after that [B] said to [A]",
    "After the lunch, [B] and [A] went to the [PLACE]. [B] gave a [OBJECT] to [A]",
    "Afterwards, [B] and [A] went to the [PLACE]. [B] gave a [OBJECT] to [A]",
    "Then, [B] and [A] had a long argument. Afterwards [B] said to [A]",
]

BABA_EARLY_IOS = [
    "Then [B] and [A] went to the [PLACE], and [B] gave a [OBJECT] to [A]",
    "Then [B] and [A] had a lot of fun at the [PLACE], and [B] gave a [OBJECT] to [A]",
    "Then [B] and [A] were working at the [PLACE], and [B] decided to give a [OBJECT] to [A]",
    "Then [B] and [A] were thinking about going to the [PLACE], and [B] wanted to give a [OBJECT] to [A]",
    "Then [B] and [A] had a long argument, and after that [B] said to [A]",
    "After the lunch [B] and [A] went to the [PLACE], and [B] gave a [OBJECT] to [A]",
    "Afterwards [B] and [A] went to the [PLACE], and [B] gave a [OBJECT] to [A]",
    "Then [B] and [A] had a long argument, and afterwards [B] said to [A]",
]

TEMPLATES_VARIED_MIDDLE = [
    "",
]

# no end of texts, GPT-2 small wasn't trained this way (ask Arthur)
# warnings.warn("Adding end of text prefixes!")
# for TEMPLATES in [BABA_TEMPLATES, BABA_EARLY_IOS, BABA_LATE_IOS]:
#     for i in range(len(TEMPLATES)):
#         TEMPLATES[i] = "<|endoftext|>" + TEMPLATES[i]

ABBA_TEMPLATES = BABA_TEMPLATES[:]
ABBA_LATE_IOS = BABA_LATE_IOS[:]
ABBA_EARLY_IOS = BABA_EARLY_IOS[:]

for TEMPLATES in [ABBA_TEMPLATES, ABBA_LATE_IOS, ABBA_EARLY_IOS]:
    for i in range(len(TEMPLATES)):
        first_clause = True
        for j in range(1, len(TEMPLATES[i]) - 1):
            if TEMPLATES[i][j - 1 : j + 2] == "[B]" and first_clause:
                TEMPLATES[i] = TEMPLATES[i][:j] + "A" + TEMPLATES[i][j + 1 :]
            elif TEMPLATES[i][j - 1 : j + 2] == "[A]" and first_clause:
                first_clause = False
                TEMPLATES[i] = TEMPLATES[i][:j] + "B" + TEMPLATES[i][j + 1 :]

VERBS = [" tried", " said", " decided", " wanted", " gave"]
PLACES = [
    "store",
    "garden",
    "restaurant",
    "school",
    "hospital",
    "office",
    "house",
    "station",
]
OBJECTS = [
    "ring",
    "kiss",
    "bone",
    "basketball",
    "computer",
    "necklace",
    "drink",
    "snack",
]

ANIMALS = [
    "dog",
    "cat",
    "snake",
    "elephant",
    "beetle",
    "hippo",
    "giraffe",
    "tiger",
    "husky",
    "lion",
    "panther",
    "whale",
    "dolphin",
    "beaver",
    "rabbit",
    "fox",
    "lamb",
    "ferret",
]


def multiple_replace(dict, text):
    # from: https://stackoverflow.com/questions/15175142/how-can-i-do-multiple-substitutions-using-regex
    # Create a regular expression from the dictionary keys
    regex = re.compile("(%s)" % "|".join(map(re.escape, dict.keys())))

    # For each match, look-up corresponding value in dictionary
    return regex.sub(lambda mo: dict[mo.string[mo.start() : mo.end()]], text)


def iter_sample_fast(iterable, samplesize):
    results = []
    # Fill in the first samplesize elements:
    try:
        for _ in range(samplesize):
            results.append(next(iterable))
    except StopIteration:
        raise ValueError("Sample larger than population.")
    random.shuffle(results)  # Randomize their positions

    return results


NOUNS_DICT = NOUNS_DICT = {"[PLACE]": PLACES, "[OBJECT]": OBJECTS}


def gen_prompt_uniform(templates, names, nouns_dict, N, symmetric, prefixes=None, abc=False):
    nb_gen = 0
    ioi_prompts = []
    while nb_gen < N:
        temp = rd.choice(templates)
        temp_id = templates.index(temp)
        name_1 = ""
        name_2 = ""
        name_3 = ""
        while len(set([name_1, name_2, name_3])) < 3:
            name_1 = rd.choice(names)
            name_2 = rd.choice(names)
            name_3 = rd.choice(names)

        nouns = {}
        ioi_prompt = {}
        for k in nouns_dict:
            nouns[k] = rd.choice(nouns_dict[k])
            ioi_prompt[k] = nouns[k]
        prompt = temp
        for k in nouns_dict:
            prompt = prompt.replace(k, nouns[k])

        if prefixes is not None:
            L = rd.randint(30, 40)
            pref = ".".join(rd.choice(prefixes).split(".")[:L])
            pref += "<|endoftext|>"
        else:
            pref = ""

        prompt1 = prompt.replace("[A]", name_1)
        prompt1 = prompt1.replace("[B]", name_2)
        if abc:
            prompt1 = prompt1.replace("[C]", name_3)
        prompt1 = pref + prompt1
        ioi_prompt["text"] = prompt1
        ioi_prompt["IO"] = name_1
        ioi_prompt["S"] = name_2
        ioi_prompt["TEMPLATE_IDX"] = temp_id
        ioi_prompts.append(ioi_prompt)
        if abc:
            ioi_prompts[-1]["C"] = name_3

        nb_gen += 1

        if symmetric and nb_gen < N:
            prompt2 = prompt.replace("[A]", name_2)
            prompt2 = prompt2.replace("[B]", name_1)
            prompt2 = pref + prompt2
            ioi_prompts.append({"text": prompt2, "IO": name_2, "S": name_1, "TEMPLATE_IDX": temp_id})
            nb_gen += 1
    return ioi_prompts


def gen_flipped_prompts(prompts, names, flip=("S2", "IO")):
    """_summary_

    Args:
        prompts (List[D]): _description_
        flip (tuple, optional): First element is the string to be replaced, Second is what to replace with. Defaults to ("S2", "IO").

    Returns:
        _type_: _description_
    """
    flipped_prompts = []

    for prompt in prompts:
        t = prompt["text"].split(" ")
        prompt = prompt.copy()
        if flip[0] == "S2":
            if flip[1] == "IO":
                t[len(t) - t[::-1].index(prompt["S"]) - 1] = prompt["IO"]
                temp = prompt["IO"]
                prompt["IO"] = prompt["S"]
                prompt["S"] = temp
            elif flip[1] == "RAND":
                rand_name = names[np.random.randint(len(names))]
                while rand_name == prompt["IO"] or rand_name == prompt["S"]:
                    rand_name = names[np.random.randint(len(names))]
                t[len(t) - t[::-1].index(prompt["S"]) - 1] = rand_name
            else:
                raise ValueError("Invalid flip[1] value")

        elif flip[0] == "IO":
            if flip[1] == "RAND":
                rand_name = names[np.random.randint(len(names))]
                while rand_name == prompt["IO"] or rand_name == prompt["S"]:
                    rand_name = names[np.random.randint(len(names))]

                t[t.index(prompt["IO"])] = rand_name
                t[t.index(prompt["IO"])] = rand_name
                prompt["IO"] = rand_name
            elif flip[1] == "ANIMAL":
                rand_animal = ANIMALS[np.random.randint(len(ANIMALS))]
                t[t.index(prompt["IO"])] = rand_animal
                prompt["IO"] = rand_animal
                # print(t)
            elif flip[1] == "S1":
                io_index = t.index(prompt["IO"])
                s1_index = t.index(prompt["S"])
                io = t[io_index]
                s1 = t[s1_index]
                t[io_index] = s1
                t[s1_index] = io
            else:
                raise ValueError("Invalid flip[1] value")

        elif flip[0] in ["S", "S1"]:
            if flip[1] == "ANIMAL":
                new_s = ANIMALS[np.random.randint(len(ANIMALS))]
            if flip[1] == "RAND":
                new_s = names[np.random.randint(len(names))]
            t[t.index(prompt["S"])] = new_s
            if flip[0] == "S":  # literally just change the first S if this is S1
                t[len(t) - t[::-1].index(prompt["S"]) - 1] = new_s
                prompt["S"] = new_s
        elif flip[0] == "END":
            if flip[1] == "S":
                t[len(t) - t[::-1].index(prompt["IO"]) - 1] = prompt["S"]
        elif flip[0] == "PUNC":
            n = []

            # separate the punctuation from the words
            for i, word in enumerate(t):
                if "." in word:
                    n.append(word[:-1])
                    n.append(".")
                elif "," in word:
                    n.append(word[:-1])
                    n.append(",")
                else:
                    n.append(word)

            # remove punctuation, important that you check for period first
            if flip[1] == "NONE":
                if "." in n:
                    n[n.index(".")] = ""
                elif "," in n:
                    n[len(n) - n[::-1].index(",") - 1] = ""

            # remove empty strings
            while "" in n:
                n.remove("")

            # add punctuation back to the word before it
            while "," in n:
                n[n.index(",") - 1] += ","
                n.remove(",")

            while "." in n:
                n[n.index(".") - 1] += "."
                n.remove(".")

            t = n

        elif flip[0] == "C2":
            if flip[1] == "A":
                t[len(t) - t[::-1].index(prompt["C"]) - 1] = prompt["A"]
        elif flip[0] == "S+1":
            if t[t.index(prompt["S"]) + 1] == "and":
                t[t.index(prompt["S"]) + 1] = [
                    "with one friend named",
                    "accompanied by",
                ][np.random.randint(2)]
            else:
                t[t.index(prompt["S"]) + 1] = (
                    t[t.index(prompt["S"])] + ", after a great day, " + t[t.index(prompt["S"]) + 1]
                )
                del t[t.index(prompt["S"])]
        else:
            raise ValueError(f"Invalid flipper {flip[0]}")

        if "IO" in prompt:
            prompt["text"] = " ".join(t)
            flipped_prompts.append(prompt)
        else:
            flipped_prompts.append(
                {
                    "A": prompt["A"],
                    "B": prompt["B"],
                    "C": prompt["C"],
                    "text": " ".join(t),
                }
            )

    return flipped_prompts


# *Tok Idxs Methods


def get_name_idxs(prompts, tokenizer, idx_types=["IO", "S", "S2"], prepend_bos=False):
    name_idx_dict = dict((idx_type, []) for idx_type in idx_types)
    double_s2 = False
    for prompt in prompts:
        t = prompt["text"].split(" ")
        toks = tokenizer.tokenize(" ".join(t[:-1]))
        for idx_type in idx_types:
            if "2" in idx_type:
                idx = len(toks) - toks[::-1].index(tokenizer.tokenize(" " + prompt[idx_type[:-1]])[0]) - 1
            else:
                idx = toks.index(tokenizer.tokenize(" " + prompt[idx_type])[0])
            name_idx_dict[idx_type].append(idx)
        if "S" in idx_types and "S2" in idx_types:
            if name_idx_dict["S"][-1] == name_idx_dict["S2"][-1]:
                double_s2 = True
    if double_s2:
        warnings.warn("S2 index has been computed as the same for S and S2")

    return [int(prepend_bos) + torch.tensor(name_idx_dict[idx_type]) for idx_type in idx_types]


def get_end_idxs(prompts, tokenizer, name_tok_len=1, prepend_bos=False, toks=None):
    # toks = torch.Tensor(tokenizer([prompt["text"] for prompt in prompts], padding=True).input_ids).type(torch.int)
    relevant_idx = int(prepend_bos)
    # if the sentence begins with an end token
    # AND the model pads at the end with the same end token,
    # then we need make special arrangements

    pad_token_id = tokenizer.pad_token_id

    end_idxs_raw = []
    for i in range(toks.shape[0]):
        if pad_token_id not in toks[i][1:]:
            end_idxs_raw.append(toks.shape[1])
            continue
        nonzers = (toks[i] == pad_token_id).nonzero()
        try:
            nonzers = nonzers[relevant_idx]
        except:
            print(toks[i])
            print(nonzers)
            print(relevant_idx)
            print(i)
            raise ValueError("Something went wrong")
        nonzers = nonzers[0]
        nonzers = nonzers.item()
        end_idxs_raw.append(nonzers)
    end_idxs = torch.tensor(end_idxs_raw)
    end_idxs = end_idxs - 1 - name_tok_len

    for i in range(toks.shape[0]):
        assert toks[i][end_idxs[i] + 1] != 0 and (
            toks.shape[1] == end_idxs[i] + 2 or toks[i][end_idxs[i] + 2] == pad_token_id
        ), (
            toks[i],
            end_idxs[i],
            toks[i].shape,
            "the END idxs aren't properly formatted",
        )

    return end_idxs


import torch
from transformers import AutoModelForCausalLM, AutoTokenizer

ALL_SEM = [
    "S",
    "IO",
    "S2",
    "end",
    "S+1",
    "and",
]  # , "verb", "starts", "S-1", "punct"] # Kevin's antic averages


def get_idx_dict(ioi_prompts, tokenizer, prepend_bos=False, toks=None):
    (IO_idxs, S_idxs, S2_idxs,) = get_name_idxs(
        ioi_prompts,
        tokenizer,
        idx_types=["IO", "S", "S2"],
        prepend_bos=prepend_bos,
    )

    end_idxs = get_end_idxs(
        ioi_prompts,
        tokenizer,
        name_tok_len=1,
        prepend_bos=prepend_bos,
        toks=toks,
    )

    return {
        "IO": IO_idxs,
        "IO-1": IO_idxs - 1,
        "IO+1": IO_idxs + 1,
        "S": S_idxs,
        "S-1": S_idxs - 1,
        "S+1": S_idxs + 1,
        "S2": S2_idxs,
        "end": end_idxs,
        "starts": torch.zeros_like(end_idxs),
    }


# Some functions for experiments on Pointer Arithmetic

PREFIXES = [
    "             Afterwards,",
    "            Two friends met at a bar. Then,",
    "  After a long day,",
    "  After a long day,",
    "    Then,",
    "         Then,",
]


def flip_prefixes(ioi_prompts):
    ioi_prompts = copy.deepcopy(ioi_prompts)
    for prompt in ioi_prompts:
        if prompt["text"].startswith("The "):
            prompt["text"] = "After the lunch, the" + prompt["text"][4:]
        else:
            io_idx = prompt["text"].index(prompt["IO"])
            s_idx = prompt["text"].index(prompt["S"])
            first_idx = min(io_idx, s_idx)
            prompt["text"] = rd.choice(PREFIXES) + " " + prompt["text"][first_idx:]

    return ioi_prompts


def flip_names(ioi_prompts):
    ioi_prompts = copy.deepcopy(ioi_prompts)
    for prompt in ioi_prompts:
        punct_idx = max(
            [i for i, x in enumerate(list(prompt["text"])) if x in [",", "."]]
        )  # only flip name in the first clause
        io = prompt["IO"]
        s = prompt["S"]
        prompt["text"] = (
            prompt["text"][:punct_idx].replace(io, "#").replace(s, "@").replace("#", s).replace("@", io)
        ) + prompt["text"][punct_idx:]
        # print(prompt["text"])

    return ioi_prompts


class IOIDataset:
    def __init__(
        self,
        prompt_type: Union[str, List[str]],  # if list, then it will be a list of templates
        N=500,
        tokenizer=None,
        prompts=None,
        symmetric=False,
        prefixes=None,
        nb_templates=None,
        ioi_prompts_for_word_idxs=None,
        prepend_bos=False,
        manual_word_idx=None,
        max_names=None,
    ):
        """
        ioi_prompts_for_word_idxs:
            if you want to use a different set of prompts to get the word indices, you can pass it here
            (example use case: making a ABCA dataset)
        """

        if not (N == 1 or prepend_bos == False or tokenizer.bos_token_id == tokenizer.eos_token_id):
            warnings.warn("Probably word_idx will be calculated incorrectly due to this formatting")
        assert not (symmetric and prompt_type == "ABC")
        assert (prompts is not None) or (not symmetric) or (N % 2 == 0), f"{symmetric} {N}"
        assert nb_templates is None or (nb_templates % 2 == 0 or prompt_type != "mixed")
        self.prompt_type = prompt_type

        if nb_templates is None:
            nb_templates = len(BABA_TEMPLATES)

        if prompt_type == "ABBA":
            self.templates = ABBA_TEMPLATES[:nb_templates].copy()
        elif prompt_type == "BABA":
            self.templates = BABA_TEMPLATES[:nb_templates].copy()
        elif prompt_type == "mixed":
            self.templates = BABA_TEMPLATES[: nb_templates // 2].copy() + ABBA_TEMPLATES[: nb_templates // 2].copy()
            random.shuffle(self.templates)
        elif prompt_type == "ABC":
            self.templates = ABC_TEMPLATES[:nb_templates].copy()
        elif prompt_type == "BAC":
            self.templates = BAC_TEMPLATES[:nb_templates].copy()
        elif prompt_type == "ABC mixed":
            self.templates = ABC_TEMPLATES[: nb_templates // 2].copy() + BAC_TEMPLATES[: nb_templates // 2].copy()
            random.shuffle(self.templates)
        elif isinstance(prompt_type, list):
            self.templates = prompt_type
        else:
            raise ValueError(prompt_type)

        if tokenizer is None:
            self.tokenizer = AutoTokenizer.from_pretrained("gpt2")
            self.tokenizer.pad_token = self.tokenizer.eos_token
        else:
            self.tokenizer = tokenizer

        self.prefixes = prefixes
        self.prompt_type = prompt_type

        if max_names is None:
            max_names = len(NAMES)
        self.max_names = max_names

        if prompts is None:
            self.ioi_prompts = gen_prompt_uniform(  # a list of dict of the form {"text": "Alice and Bob bla bla. Bob gave bla to Alice", "IO": "Alice", "S": "Bob"}
                self.templates,
                NAMES[:max_names],
                nouns_dict={"[PLACE]": PLACES, "[OBJECT]": OBJECTS},
                N=N,
                symmetric=symmetric,
                prefixes=self.prefixes,
                abc=(prompt_type in ["ABC", "ABC mixed", "BAC"]),
            )
        else:
            assert N == len(prompts), f"{N} and {len(prompts)}"
            self.ioi_prompts = prompts

        all_ids = [prompt["TEMPLATE_IDX"] for prompt in self.ioi_prompts]
        all_ids_ar = np.array(all_ids)
        self.groups = []
        for id in list(set(all_ids)):
            self.groups.append(np.where(all_ids_ar == id)[0])

        small_groups = []
        for group in self.groups:
            if len(group) < 5:
                small_groups.append(len(group))
        if len(small_groups) > 0:
            warnings.warn(f"Some groups have less than 5 prompts, they have lengths {small_groups}")

        self.text_prompts = [prompt["text"] for prompt in self.ioi_prompts]  # a list of strings

        self.templates_by_prompt = []  # for each prompt if it's ABBA or BABA
        for i in range(N):
            if self.text_prompts[i].index(self.ioi_prompts[i]["IO"]) < self.text_prompts[i].index(
                self.ioi_prompts[i]["S"]
            ):
                self.templates_by_prompt.append("ABBA")
            else:
                self.templates_by_prompt.append("BABA")

        # print(self.ioi_prompts, "that's that")
        texts = [(self.tokenizer.bos_token if prepend_bos else "") + prompt["text"] for prompt in self.ioi_prompts]
        self.toks = torch.Tensor(self.tokenizer(texts, padding=True).input_ids).type(torch.int)

        if ioi_prompts_for_word_idxs is None:
            ioi_prompts_for_word_idxs = self.ioi_prompts
        self.word_idx = get_idx_dict(
            ioi_prompts_for_word_idxs,
            self.tokenizer,
            prepend_bos=prepend_bos,
            toks=self.toks,
        )
        self.prepend_bos = prepend_bos
        if manual_word_idx is not None:
            self.word_idx = manual_word_idx

        self.sem_tok_idx = {
            k: v for k, v in self.word_idx.items() if k in ALL_SEM
        }  # the semantic indices that kevin uses
        self.N = N
        self.max_len = max([len(self.tokenizer(prompt["text"]).input_ids) for prompt in self.ioi_prompts])

        self.io_tokenIDs = [self.tokenizer.encode(" " + prompt["IO"])[0] for prompt in self.ioi_prompts]
        self.s_tokenIDs = [self.tokenizer.encode(" " + prompt["S"])[0] for prompt in self.ioi_prompts]

        self.tokenized_prompts = []

        for i in range(self.N):
            self.tokenized_prompts.append("|".join([self.tokenizer.decode(tok) for tok in self.toks[i]]))

    @classmethod
    def construct_from_ioi_prompts_metadata(cls, templates, ioi_prompts_data, **kwargs):
        """
        Given a list of dictionaries (ioi_prompts_data)
        {
            "S": "Bob",
            "IO": "Alice",
            "TEMPLATE_IDX": 0
        }

        create and IOIDataset from these
        """

        prompts = []
        for metadata in ioi_prompts_data:
            cur_template = templates[metadata["TEMPLATE_IDX"]]
            prompts.append(metadata)
            prompts[-1]["text"] = (
                cur_template.replace("[A]", metadata["IO"])
                .replace("[B]", metadata["S"])
                .replace("[PLACE]", metadata["[PLACE]"])
                .replace("[OBJECT]", metadata["[OBJECT]"])
            )
            # prompts[-1]["[PLACE]"] = metadata["[PLACE]"]
            # prompts[-1]["[OBJECT]"] = metadata["[OBJECT]"]
        return IOIDataset(prompt_type=templates, prompts=prompts, **kwargs)

    def gen_flipped_prompts(self, flip):
        """
        Return a IOIDataset where the name to flip has been replaced by a random name.
        """

        assert isinstance(flip, tuple) or flip in [
            "prefix",
        ], f"{flip=} is not a tuple. Probably change to ('IO', 'RAND') or equivalent?"

        if flip == "prefix":
            flipped_prompts = flip_prefixes(self.ioi_prompts)
        else:
            if flip in [("IO", "S1"), ("S", "IO")]:
                flipped_prompts = gen_flipped_prompts(
                    self.ioi_prompts,
                    None,
                    flip,
                )
            elif flip == ("S2", "IO"):
                flipped_prompts = gen_flipped_prompts(
                    self.ioi_prompts,
                    None,
                    flip,
                )

            else:
                assert flip[1] == "RAND" and flip[0] in [
                    "S",
                    "RAND",
                    "S2",
                    "IO",
                    "S1",
                    "S+1",
                ], flip
                flipped_prompts = gen_flipped_prompts(self.ioi_prompts, NAMES, flip)

        flipped_ioi_dataset = IOIDataset(
            prompt_type=self.prompt_type,
            N=self.N,
            tokenizer=self.tokenizer,
            prompts=flipped_prompts,
            prefixes=self.prefixes,
            ioi_prompts_for_word_idxs=flipped_prompts if flip[0] == "RAND" else None,
            prepend_bos=self.prepend_bos,
<<<<<<< HEAD
            manual_word_idx=manual_word_idx,
            max_names=self.max_names,
=======
            manual_word_idx=self.word_idx,
>>>>>>> 87086a8a
        )
        return flipped_ioi_dataset

    def copy(self):
        copy_ioi_dataset = IOIDataset(
            prompt_type=self.prompt_type,
            N=self.N,
            tokenizer=self.tokenizer,
            prompts=self.ioi_prompts.copy(),
            prefixes=self.prefixes.copy() if self.prefixes is not None else self.prefixes,
            ioi_prompts_for_word_idxs=self.ioi_prompts.copy(),
            max_names=self.max_names,
        )
        return copy_ioi_dataset

    def __getitem__(self, key):
        sliced_prompts = self.ioi_prompts[key]
        sliced_dataset = IOIDataset(
            prompt_type=self.prompt_type,
            N=len(sliced_prompts),
            tokenizer=self.tokenizer,
            prompts=sliced_prompts,
            prefixes=self.prefixes,
            prepend_bos=self.prepend_bos,
            max_names=self.max_names,
        )
        return sliced_dataset

    def __setitem__(self, key, value):
        raise NotImplementedError()

    def __delitem__(self, key):
        raise NotImplementedError()

    def __len__(self):
        return self.N

    def tokenized_prompts(self):
        return self.toks


# tests that the templates work as intended
# assert len(BABA_EARLY_IOS) == len(BABA_LATE_IOS), (len(BABA_EARLY_IOS), len(BABA_LATE_IOS))
# for i in range(len(BABA_EARLY_IOS)):
#     d1 = IOIDataset(N=1, prompt_type=BABA_EARLY_IOS[i:i+1])
#     d2 = IOIDataset(N=1, prompt_type=BABA_LATE_IOS[i:i+1])
#     for tok in ["IO", "S"]: # occur one earlier and one later
#         assert d1.word_idx[tok] + 1 == d2.word_idx[tok], (d1.word_idx[tok], d2.word_idx[tok])
#     for tok in ["S2"]:
#         assert d1.word_idx[tok] == d2.word_idx[tok], (d1.word_idx[tok], d2.word_idx[tok])<|MERGE_RESOLUTION|>--- conflicted
+++ resolved
@@ -816,12 +816,8 @@
             prefixes=self.prefixes,
             ioi_prompts_for_word_idxs=flipped_prompts if flip[0] == "RAND" else None,
             prepend_bos=self.prepend_bos,
-<<<<<<< HEAD
             manual_word_idx=manual_word_idx,
             max_names=self.max_names,
-=======
-            manual_word_idx=self.word_idx,
->>>>>>> 87086a8a
         )
         return flipped_ioi_dataset
 
